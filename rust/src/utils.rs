use cbor_event::{self, de::Deserializer, se::{Serialize, Serializer}};
use hex::FromHex;
use serde_json;
use std::{collections::HashMap, io::{BufRead, Seek, Write}};
use std::convert::{TryFrom};
use num_bigint::Sign;
use std::ops::{Div};

use super::*;
use crate::error::{DeserializeError, DeserializeFailure};
use crate::fakes::fake_data_hash;
use schemars::JsonSchema;

pub fn to_bytes<T: cbor_event::se::Serialize>(data_item: &T) -> Vec<u8> {
    let mut buf = Serializer::new_vec();
    data_item.serialize(&mut buf).unwrap();
    buf.finalize()
}

pub fn from_bytes<T: Deserialize>(data: &Vec<u8>) -> Result<T, DeserializeError>{
    let mut raw = Deserializer::from(std::io::Cursor::new(data));
    T::deserialize(&mut raw)
}

<<<<<<< HEAD
#[macro_export]
macro_rules! from_hex {
    // Custom from_bytes() code
    ($name:ident, $data: ident, $body:block) => {
        // wasm-exposed JsError return - JsError panics when used outside wasm
        #[cfg(all(target_arch = "wasm32", not(target_os = "emscripten")))]
        #[wasm_bindgen]
        impl $name {
            pub fn from_hex($data: &str) -> Result<$name, JsError> {
                match hex::decode($data) {
                    Ok(_) => Ok($body?),
                    Err(e) => Err(JsError::from_str(&e.to_string()))
                }
                
            }
        }
        // non-wasm exposed DeserializeError return
        #[cfg(not(all(target_arch = "wasm32", not(target_os = "emscripten"))))]
        impl $name {
            pub fn from_hex($data: &str) -> Result<$name, DeserializeError> $body
        }
    };
    // Uses Deserialize trait to auto-generate one
    ($name:ident) => {
        from_hex!($name, hex_str, {
            let mut raw = Deserializer::from(std::io::Cursor::new(hex::decode(hex_str).unwrap()));
            Self::deserialize(&mut raw)
        });
    };
}


// There's no need to do wasm vs non-wasm as this call can't fail but
// this is here just to provide a default Serialize-based impl
// Note: Once again you can't use macros in impls with wasm-bindgen
//       so make sure you invoke this outside of one
=======
>>>>>>> ef546b44
#[macro_export]
macro_rules! to_from_json {
    ($name:ident) => {
        #[wasm_bindgen]
        impl $name {
            pub fn to_json(&self) -> Result<String, JsError> {
                serde_json::to_string_pretty(&self)
                    .map_err(|e| JsError::from_str(&format!("to_json: {}", e)))
            }

<<<<<<< HEAD
#[macro_export]
macro_rules! to_hex {
    ($name:ident) => {
        #[wasm_bindgen]
        impl $name {
            pub fn to_hex(&self) -> String {
                let mut buf = Serializer::new_vec();
                self.serialize(&mut buf).unwrap();
                hex::encode(buf.finalize())
            }
        }
    }
}

#[macro_export]
macro_rules! to_from_bytes {
    ($name:ident) => {
        to_bytes!($name);
        from_bytes!($name);
        to_hex!($name);
        from_hex!($name);
=======
            #[cfg(all(target_arch = "wasm32", not(target_os = "emscripten")))]
            pub fn to_js_value(&self) -> Result<JsValue, JsError> {
                JsValue::from_serde(&self)
                    .map_err(|e| JsError::from_str(&format!("to_js_value: {}", e)))
            }

            pub fn from_json(json: &str) -> Result<$name, JsError> {
                serde_json::from_str(json)
                    .map_err(|e| JsError::from_str(&format!("from_json: {}", e)))
            }
        }
>>>>>>> ef546b44
    }
}

#[wasm_bindgen]
#[derive(Clone, Debug)]
pub struct TransactionUnspentOutput {
    pub(crate) input: TransactionInput,
    pub(crate) output: TransactionOutput
}

to_from_bytes!(TransactionUnspentOutput);

#[wasm_bindgen]
impl TransactionUnspentOutput {
    pub fn new(input: &TransactionInput, output: &TransactionOutput) -> TransactionUnspentOutput {
        Self {
            input: input.clone(),
            output: output.clone()
        }
    }

    pub fn input(&self) -> TransactionInput {
        self.input.clone()
    }

    pub fn output(&self) -> TransactionOutput {
        self.output.clone()
    }
}

impl cbor_event::se::Serialize for TransactionUnspentOutput {
    fn serialize<'se, W: Write>(&self, serializer: &'se mut Serializer<W>) -> cbor_event::Result<&'se mut Serializer<W>> {
        serializer.write_array(cbor_event::Len::Len(2))?;
        self.input.serialize(serializer)?;
        self.output.serialize(serializer)
    }
}

impl Deserialize for TransactionUnspentOutput {
    fn deserialize<R: BufRead + Seek>(raw: &mut Deserializer<R>) -> Result<Self, DeserializeError> {
        (|| -> Result<_, DeserializeError> {
            match raw.cbor_type()? {
                cbor_event::Type::Array => {
                    let len = raw.array()?;
                    let input = (|| -> Result<_, DeserializeError> {
                        Ok(TransactionInput::deserialize(raw)?)
                    })().map_err(|e| e.annotate("input"))?;
                    let output = (|| -> Result<_, DeserializeError> {
                        Ok(TransactionOutput::deserialize(raw)?)
                    })().map_err(|e| e.annotate("output"))?;
                    let ret = Ok(Self {
                        input,
                        output
                    });
                    match len {
                        cbor_event::Len::Len(n) => match n {
                            2 => /* it's ok */(),
                            n => return Err(DeserializeFailure::DefiniteLenMismatch(n, Some(2)).into()),
                        },
                        cbor_event::Len::Indefinite => match raw.special()? {
                            CBORSpecial::Break => /* it's ok */(),
                            _ => return Err(DeserializeFailure::EndingBreakMissing.into()),
                        },
                    }
                    ret
                },
                _ => Err(DeserializeFailure::NoVariantMatched.into()),
            }
        })().map_err(|e| e.annotate("TransactionUnspentOutput"))
    }
}

#[wasm_bindgen]
#[derive(Clone, Debug)]
pub struct TransactionUnspentOutputs(pub(crate) Vec<TransactionUnspentOutput>);

#[wasm_bindgen]
impl TransactionUnspentOutputs {
    pub fn new() -> Self {
        Self(Vec::new())
    }

    pub fn len(&self) -> usize {
        self.0.len()
    }

    pub fn get(&self, index: usize) -> TransactionUnspentOutput {
        self.0[index].clone()
    }

    pub fn add(&mut self, elem: &TransactionUnspentOutput) {
        self.0.push(elem.clone());
    }
}

// Generic u64 wrapper for platforms that don't support u64 or BigInt/etc
// This is an unsigned type - no negative numbers.
// Can be converted to/from plain rust 
#[wasm_bindgen]
#[derive(Clone, Copy, Debug, Eq, Hash, Ord, PartialEq, PartialOrd)]
pub struct BigNum(u64);

to_from_bytes!(BigNum);

impl std::fmt::Display for BigNum {
    fn fmt(&self, f: &mut std::fmt::Formatter) -> std::fmt::Result {
        write!(f, "{}", self.0)
    }
}

#[wasm_bindgen]
impl BigNum {
    // Create a BigNum from a standard rust string representation
    pub fn from_str(string: &str) -> Result<BigNum, JsError> {
        string.parse::<u64>()
            .map_err(|e| JsError::from_str(&format! {"{:?}", e}))
            .map(BigNum)
    }

    // String representation of the BigNum value for use from environments that don't support BigInt
    pub fn to_str(&self) -> String {
        format!("{}", self.0)
    }

    pub fn zero() -> Self {
        Self(0)
    }

    pub fn one() -> Self {
        Self(1)
    }

    pub fn is_zero(&self) -> bool {
        self.0 == 0
    }

    pub fn div_floor(&self, other: &BigNum) -> BigNum {
        // same as (a / b)
        let res = self.0.div(&other.0);
        Self(res)
    }

    pub fn checked_mul(&self, other: &BigNum) -> Result<BigNum, JsError> {
        match self.0.checked_mul(other.0) {
            Some(value) => Ok(BigNum(value)),
            None => Err(JsError::from_str("overflow")),
        }
    }

    pub fn checked_add(&self, other: &BigNum) -> Result<BigNum, JsError> {
        match self.0.checked_add(other.0) {
            Some(value) => Ok(BigNum(value)),
            None => Err(JsError::from_str("overflow")),
        }
    }

    pub fn checked_sub(&self, other: &BigNum) -> Result<BigNum, JsError> {
        match self.0.checked_sub(other.0) {
            Some(value) => Ok(BigNum(value)),
            None => Err(JsError::from_str("underflow")),
        }
    }

    /// returns 0 if it would otherwise underflow
    pub fn clamped_sub(&self, other: &BigNum) -> BigNum {
        match self.0.checked_sub(other.0) {
            Some(value) => BigNum(value),
            None => BigNum(0),
        }
    }

    pub fn compare(&self, rhs_value: &BigNum) -> i8 {
        match self.cmp(&rhs_value) {
            std::cmp::Ordering::Equal => 0,
            std::cmp::Ordering::Less => -1,
            std::cmp::Ordering::Greater => 1,
        }
    }

    pub fn less_than(&self, rhs_value: &BigNum) -> bool {
        self.compare(rhs_value) < 0
    }
}

impl TryFrom<BigNum> for u32 {
    type Error = JsError;

    fn try_from(value: BigNum) -> Result<Self, Self::Error> {
        if value.0 > u32::MAX.into() {
            Err(JsError::from_str(&format!("Value {} is bigger than max u32 {}", value.0, u32::MAX)))
        } else {
            Ok(value.0 as u32)
        }
    }
}

impl From<u64> for BigNum {
    fn from(value: u64) -> Self {
        return BigNum(value)
    }
}

impl From<usize> for BigNum {
    fn from(value: usize) -> Self {
        return BigNum(value as u64)
    }
}

impl From<u32> for BigNum {
    fn from(value: u32) -> Self {
        return BigNum(value.into())
    }
}

impl cbor_event::se::Serialize for BigNum {
  fn serialize<'se, W: Write>(&self, serializer: &'se mut Serializer<W>) -> cbor_event::Result<&'se mut Serializer<W>> {
      serializer.write_unsigned_integer(self.0)
  }
}

impl Deserialize for BigNum {
  fn deserialize<R: BufRead + Seek>(raw: &mut Deserializer<R>) -> Result<Self, DeserializeError> {
      match raw.unsigned_integer() {
          Ok(value) => Ok(Self(value)),
          Err(e) => Err(DeserializeError::new("BigNum", DeserializeFailure::CBOR(e))),
      }
  }
}

impl serde::Serialize for BigNum {
    fn serialize<S>(&self, serializer: S) -> Result<S::Ok, S::Error>
    where S: serde::Serializer {
        serializer.serialize_str(&self.to_str())
    }
}

impl <'de> serde::de::Deserialize<'de> for BigNum {
    fn deserialize<D>(deserializer: D) -> Result<Self, D::Error> where
    D: serde::de::Deserializer<'de> {
        let s = <String as serde::de::Deserialize>::deserialize(deserializer)?;
        Self::from_str(&s).map_err(|_e| serde::de::Error::invalid_value(serde::de::Unexpected::Str(&s), &"string rep of a number"))
    }
}

impl JsonSchema for BigNum {
    fn schema_name() -> String { String::from("BigNum") }
    fn json_schema(gen: &mut schemars::gen::SchemaGenerator) -> schemars::schema::Schema { String::json_schema(gen) }
    fn is_referenceable() -> bool { String::is_referenceable() }
}

pub fn to_bignum(val: u64) -> BigNum {
    BigNum(val)
}
pub fn from_bignum(val: &BigNum) -> u64 {
    val.0
}


pub fn to_bigint(val: u64) -> BigInt {
    BigInt::from_str(&val.to_string()).unwrap()
}

// Specifies an amount of ADA in terms of lovelace
pub type Coin = BigNum;

#[wasm_bindgen]
#[derive(Clone, Debug, Eq, /*Hash,*/ Ord, PartialEq, serde::Serialize, serde::Deserialize, JsonSchema)]
pub struct Value {
    pub (crate) coin: Coin,
    pub (crate) multiasset: Option<MultiAsset>,
}

to_from_bytes!(Value);

to_from_json!(Value);

#[wasm_bindgen]
impl Value {

    pub fn new(coin: &Coin) -> Value {
        Self {
            coin: coin.clone(),
            multiasset: None,
        }
    }

    pub fn new_from_assets(multiasset: &MultiAsset) -> Value {
        Value::new_with_assets(&Coin::zero(), multiasset)
    }

    pub fn new_with_assets(coin: &Coin, multiasset: &MultiAsset) -> Value {
        match multiasset.0.is_empty() {
            true => Value::new(coin),
            false => Self {
                coin: coin.clone(),
                multiasset: Some(multiasset.clone()),
            }
        }
    }

    pub fn zero() -> Value {
        Value::new(&Coin::zero())
    }

    pub fn is_zero(&self) -> bool {
        self.coin.is_zero() && self.multiasset.as_ref().map(|m| m.len() == 0).unwrap_or(true)
    }

    pub fn coin(&self) -> Coin {
        self.coin
    }

    pub fn set_coin(&mut self, coin: &Coin) {
        self.coin = coin.clone();
    }

    pub fn multiasset(&self) -> Option<MultiAsset> {
        self.multiasset.clone()
    }

    pub fn set_multiasset(&mut self, multiasset: &MultiAsset) {
        self.multiasset = Some(multiasset.clone());
    }

    pub fn checked_add(&self, rhs: &Value) -> Result<Value, JsError> {
        use std::collections::btree_map::Entry;
        let coin = self.coin.checked_add(&rhs.coin)?;

        let multiasset = match (&self.multiasset, &rhs.multiasset) {
            (Some(lhs_multiasset), Some(rhs_multiasset)) => {
                let mut multiasset = MultiAsset::new();

                for ma in &[lhs_multiasset, rhs_multiasset] {
                    for (policy, assets) in &ma.0 {
                        for (asset_name, amount) in &assets.0 {
                            match multiasset.0.entry(policy.clone()) {
                                Entry::Occupied(mut assets) => {
                                    match assets.get_mut().0.entry(asset_name.clone()) {
                                        Entry::Occupied(mut assets) => {
                                            let current = assets.get_mut();
                                            *current = current.checked_add(&amount)?;
                                        }
                                        Entry::Vacant(vacant_entry) => {
                                            vacant_entry.insert(amount.clone());
                                        }
                                    }
                                }
                                Entry::Vacant(entry) => {
                                    let mut assets = Assets::new();
                                    assets.0.insert(asset_name.clone(), amount.clone());
                                    entry.insert(assets);
                                }
                            }
                        }
                    }
                }

                Some(multiasset)
            },
            (None, None) => None, 
            (Some(ma), None) => Some(ma.clone()),
            (None, Some(ma)) => Some(ma.clone()),
        };

        Ok(Value {
            coin, 
            multiasset
        })
    }

    pub fn checked_sub(&self, rhs_value: &Value) -> Result<Value, JsError> {
        let coin = self.coin.checked_sub(&rhs_value.coin)?;
        let multiasset = match(&self.multiasset, &rhs_value.multiasset) {
            (Some(lhs_ma), Some(rhs_ma)) => {
                match lhs_ma.sub(rhs_ma).len() {
                    0 => None,
                    _ => Some(lhs_ma.sub(rhs_ma))
                }
            },
            (Some(lhs_ma), None) => Some(lhs_ma.clone()),
            (None, Some(_rhs_ma)) => None,
            (None, None) => None
        };

        Ok(Value { coin, multiasset })
    }

    pub fn clamped_sub(&self, rhs_value: &Value) -> Value {
        let coin = self.coin.clamped_sub(&rhs_value.coin);
        let multiasset = match(&self.multiasset, &rhs_value.multiasset) {
            (Some(lhs_ma), Some(rhs_ma)) => {
                match lhs_ma.sub(rhs_ma).len() {
                    0 => None,
                    _ => Some(lhs_ma.sub(rhs_ma))
                }
            },
            (Some(lhs_ma), None) => Some(lhs_ma.clone()),
            (None, Some(_rhs_ma)) => None,
            (None, None) => None
        };

        Value { coin, multiasset }
    }

    /// note: values are only partially comparable
    pub fn compare(&self, rhs_value: &Value) -> Option<i8> {
        match self.partial_cmp(&rhs_value) {
            None => None,
            Some(std::cmp::Ordering::Equal) => Some(0),
            Some(std::cmp::Ordering::Less) => Some(-1),
            Some(std::cmp::Ordering::Greater) => Some(1),
        }
    }
}

impl PartialOrd for Value {
    fn partial_cmp(&self, other: &Self) -> Option<std::cmp::Ordering> {
        use std::cmp::Ordering::*;

        fn compare_assets(lhs: &Option<MultiAsset>, rhs: &Option<MultiAsset>) -> Option<std::cmp::Ordering> {
            match (lhs, rhs) {
                (None, None) => Some(Equal),
                (None, Some(rhs_assets)) => MultiAsset::new().partial_cmp(&rhs_assets),
                (Some(lhs_assets), None) => lhs_assets.partial_cmp(&MultiAsset::new()),
                (Some(lhs_assets), Some(rhs_assets)) => lhs_assets.partial_cmp(&rhs_assets),
            }
        }

        compare_assets(&self.multiasset(), &other.multiasset())
            .and_then(|assets_match| {
                let coin_cmp = self.coin.cmp(&other.coin);

                match (coin_cmp, assets_match) {
                    (coin_order, Equal) => Some(coin_order),
                    (Equal, Less) => Some(Less),
                    (Less, Less) => Some(Less),
                    (Equal, Greater) => Some(Greater),
                    (Greater, Greater) => Some(Greater),
                    (_, _) => None
                }
            })
    }
}

impl cbor_event::se::Serialize for Value {
    fn serialize<'se, W: Write>(&self, serializer: &'se mut Serializer<W>) -> cbor_event::Result<&'se mut Serializer<W>> {
        match &self.multiasset {
            Some(multiasset) => {
                serializer.write_array(cbor_event::Len::Len(2))?;
                self.coin.serialize(serializer)?;
                multiasset.serialize(serializer)
            },
            None => self.coin.serialize(serializer)
        }
    }
}

impl Deserialize for Value {
    fn deserialize<R: BufRead + Seek>(raw: &mut Deserializer<R>) -> Result<Self, DeserializeError> {
        (|| -> Result<_, DeserializeError> {
            match raw.cbor_type()? {
                cbor_event::Type::UnsignedInteger => Ok(Value::new(&Coin::deserialize(raw)?)),
                cbor_event::Type::Array => {
                    let len = raw.array()?;
                    let coin = (|| -> Result<_, DeserializeError> {
                        Ok(Coin::deserialize(raw)?)
                    })().map_err(|e| e.annotate("coin"))?;
                    let multiasset = (|| -> Result<_, DeserializeError> {
                        Ok(MultiAsset::deserialize(raw)?)
                    })().map_err(|e| e.annotate("multiasset"))?;
                    let ret = Ok(Self {
                        coin,
                        multiasset: Some(multiasset),
                    });
                    match len {
                        cbor_event::Len::Len(n) => match n {
                            2 => /* it's ok */(),
                            n => return Err(DeserializeFailure::DefiniteLenMismatch(n, Some(2)).into()),
                        },
                        cbor_event::Len::Indefinite => match raw.special()? {
                            CBORSpecial::Break => /* it's ok */(),
                            _ => return Err(DeserializeFailure::EndingBreakMissing.into()),
                        },
                    }
                    ret
                },
                _ => Err(DeserializeFailure::NoVariantMatched.into()),
            }
        })().map_err(|e| e.annotate("Value"))
    }
}

// CBOR has int = uint / nint
#[wasm_bindgen]
#[derive(Clone, Debug, Eq, Hash, Ord, PartialEq, PartialOrd)]
pub struct Int(pub (crate) i128);

to_from_bytes!(Int);

#[wasm_bindgen]
impl Int {
    pub fn new(x: &BigNum) -> Self {
        Self(x.0 as i128)
    }

    pub fn new_negative(x: &BigNum) -> Self {
        Self(-(x.0 as i128))
    }

    pub fn new_i32(x: i32) -> Self {
        Self(x as i128)
    }

    pub fn is_positive(&self) -> bool {
        return self.0 >= 0
    }

    /// BigNum can only contain unsigned u64 values
    ///
    /// This function will return the BigNum representation
    /// only in case the underlying i128 value is positive.
    ///
    /// Otherwise nothing will be returned (undefined).
    pub fn as_positive(&self) -> Option<BigNum> {
        if self.is_positive() {
            Some(to_bignum(self.0 as u64))
        } else {
            None
        }
    }

    /// BigNum can only contain unsigned u64 values
    ///
    /// This function will return the *absolute* BigNum representation
    /// only in case the underlying i128 value is negative.
    ///
    /// Otherwise nothing will be returned (undefined).
    pub fn as_negative(&self) -> Option<BigNum> {
        if !self.is_positive() {
            Some(to_bignum((-self.0) as u64))
        } else {
            None
        }
    }

    /// !!! DEPRECATED !!!
    /// Returns an i32 value in case the underlying original i128 value is within the limits.
    /// Otherwise will just return an empty value (undefined).
    #[deprecated(
        since = "10.0.0",
        note = "Unsafe ignoring of possible boundary error and it's not clear from the function name. Use `as_i32_or_nothing`, `as_i32_or_fail`, or `to_str`"
    )]
    pub fn as_i32(&self) -> Option<i32> {
        self.as_i32_or_nothing()
    }

    /// Returns the underlying value converted to i32 if possible (within limits)
    /// Otherwise will just return an empty value (undefined).
    pub fn as_i32_or_nothing(&self) -> Option<i32> {
        use std::convert::TryFrom;
        i32::try_from(self.0).ok()
    }

    /// Returns the underlying value converted to i32 if possible (within limits)
    /// JsError in case of out of boundary overflow
    pub fn as_i32_or_fail(&self) -> Result<i32, JsError> {
        use std::convert::TryFrom;
        i32::try_from(self.0)
            .map_err(|e| JsError::from_str(&format!("{}", e)))
    }

    /// Returns string representation of the underlying i128 value directly.
    /// Might contain the minus sign (-) in case of negative value.
    pub fn to_str(&self) -> String {
        format!("{}", self.0)
    }

    // Create an Int from a standard rust string representation
    pub fn from_str(string: &str) -> Result<Int, JsError> {
        let x = string.parse::<i128>()
            .map_err(|e| JsError::from_str(&format! {"{:?}", e}))?;
        if x.abs() > u64::MAX as i128 {
            return Err(JsError::from_str(&format!("{} out of bounds. Value (without sign) must fit within 4 bytes limit of {}", x, u64::MAX)));
        }
        Ok(Self(x))
    }
}

impl cbor_event::se::Serialize for Int {
    fn serialize<'se, W: Write>(&self, serializer: &'se mut Serializer<W>) -> cbor_event::Result<&'se mut Serializer<W>> {
        if self.0 < 0 {
            serializer.write_negative_integer(self.0 as i64)
        } else {
            serializer.write_unsigned_integer(self.0 as u64)
        }
    }
}

impl Deserialize for Int {
    fn deserialize<R: BufRead + Seek>(raw: &mut Deserializer<R>) -> Result<Self, DeserializeError> {
        (|| -> Result<_, DeserializeError> {
            match raw.cbor_type()? {
                cbor_event::Type::UnsignedInteger => Ok(Self(raw.unsigned_integer()? as i128)),
                cbor_event::Type::NegativeInteger => Ok(Self(read_nint(raw)?)),
                _ => Err(DeserializeFailure::NoVariantMatched.into()),
            }
        })().map_err(|e| e.annotate("Int"))
    }
}

impl serde::Serialize for Int {
    fn serialize<S>(&self, serializer: S) -> Result<S::Ok, S::Error>
        where S: serde::Serializer {
        serializer.serialize_str(&self.to_str())
    }
}

impl <'de> serde::de::Deserialize<'de> for Int {
    fn deserialize<D>(deserializer: D) -> Result<Self, D::Error> where
        D: serde::de::Deserializer<'de> {
        let s = <String as serde::de::Deserialize>::deserialize(deserializer)?;
        Self::from_str(&s).map_err(|_e| serde::de::Error::invalid_value(serde::de::Unexpected::Str(&s), &"string rep of a number"))
    }
}

impl JsonSchema for Int {
    fn schema_name() -> String { String::from("Int") }
    fn json_schema(gen: &mut schemars::gen::SchemaGenerator) -> schemars::schema::Schema { String::json_schema(gen) }
    fn is_referenceable() -> bool { String::is_referenceable() }
}

/// TODO: this function can be removed in case `cbor_event` library ever gets a fix on their side
/// See https://github.com/Emurgo/cardano-serialization-lib/pull/392
fn read_nint<R: BufRead + Seek>(raw: &mut Deserializer<R>) -> Result <i128, DeserializeError> {
    let found = raw.cbor_type()?;
    if found != cbor_event::Type::NegativeInteger {
        return Err(cbor_event::Error::Expected(cbor_event::Type::NegativeInteger, found).into());
    }
    let (len, len_sz) = raw.cbor_len()?;
    match len {
        cbor_event::Len::Indefinite => Err(cbor_event::Error::IndefiniteLenNotSupported(cbor_event::Type::NegativeInteger).into()),
        cbor_event::Len::Len(v) => {
            raw.advance(1 + len_sz)?;
            Ok(-(v as i128) - 1)
        }
    }
}

const BOUNDED_BYTES_CHUNK_SIZE: usize = 64;

pub (crate) fn write_bounded_bytes<'se, W: Write>(serializer: &'se mut Serializer<W>, bytes: &[u8]) -> cbor_event::Result<&'se mut Serializer<W>> {
    if bytes.len() <= BOUNDED_BYTES_CHUNK_SIZE {
        serializer.write_bytes(bytes)
    } else {
        // to get around not having access from outside the library we just write the raw CBOR indefinite byte string code here
        serializer.write_raw_bytes(&[0x5f])?;
        for chunk in bytes.chunks(BOUNDED_BYTES_CHUNK_SIZE) {
            serializer.write_bytes(chunk)?;
        }
        serializer.write_special(CBORSpecial::Break)
    }
}

pub (crate) fn read_bounded_bytes<R: BufRead + Seek>(raw: &mut Deserializer<R>) -> Result<Vec<u8>, DeserializeError> {
    use std::io::Read;
    let t = raw.cbor_type()?;
    if t != CBORType::Bytes {
        return Err(cbor_event::Error::Expected(CBORType::Bytes, t).into());
    }
    let (len, len_sz) = raw.cbor_len()?;
    match len {
        cbor_event::Len::Len(_) => {
            let bytes = raw.bytes()?;
            if bytes.len() > BOUNDED_BYTES_CHUNK_SIZE {
                return Err(DeserializeFailure::OutOfRange{
                    min: 0,
                    max: BOUNDED_BYTES_CHUNK_SIZE,
                    found: bytes.len(),
                }.into());
            }
            Ok(bytes)
        },
        cbor_event::Len::Indefinite => {
            // this is CBOR indefinite encoding, but we must check that each chunk
            // is at most 64 big so we can't just use cbor_event's implementation
            // and check after the fact.
            // This is a slightly adopted version of what I made internally in cbor_event
            // but with the extra checks and not having access to non-pub methods.
            let mut bytes = Vec::new();
            raw.advance(1 + len_sz)?;
            // TODO: also change this + check at end of loop to the following after we update cbor_event
            //while raw.cbor_type()? != CBORType::Special || !raw.special_break()? {
            while raw.cbor_type()? != CBORType::Special {
                let chunk_t = raw.cbor_type()?;
                if chunk_t != CBORType::Bytes {
                    return Err(cbor_event::Error::Expected(CBORType::Bytes, chunk_t).into());
                }
                let (chunk_len, chunk_len_sz) = raw.cbor_len()?;
                match chunk_len {
                    // TODO: use this error instead once that PR is merged into cbor_event
                    //cbor_event::Len::Indefinite => return Err(cbor_event::Error::InvalidIndefiniteString.into()),
                    cbor_event::Len::Indefinite => return Err(cbor_event::Error::CustomError(String::from("Illegal CBOR: Indefinite string found inside indefinite string")).into()),
                    cbor_event::Len::Len(len) => {
                        if chunk_len_sz > BOUNDED_BYTES_CHUNK_SIZE {
                            return Err(DeserializeFailure::OutOfRange{
                                min: 0,
                                max: BOUNDED_BYTES_CHUNK_SIZE,
                                found: chunk_len_sz,
                            }.into());
                        }
                        raw.advance(1 + chunk_len_sz)?;
                        raw
                            .as_mut_ref()
                            .by_ref()
                            .take(len)
                            .read_to_end(&mut bytes)
                            .map_err(|e| cbor_event::Error::IoError(e))?;
                    }
                }
            }
            if raw.special()? != CBORSpecial::Break {
                return Err(DeserializeFailure::EndingBreakMissing.into());
            }
            Ok(bytes)
        },
    }

}

#[wasm_bindgen]
#[derive(Clone, Debug, Eq, Ord, PartialEq, PartialOrd)]
pub struct BigInt(num_bigint::BigInt);

to_from_bytes!(BigInt);

impl serde::Serialize for BigInt {
    fn serialize<S>(&self, serializer: S) -> Result<S::Ok, S::Error>
    where S: serde::Serializer {
        serializer.serialize_str(&self.to_str())
    }
}

impl <'de> serde::de::Deserialize<'de> for BigInt {
    fn deserialize<D>(deserializer: D) -> Result<Self, D::Error> where
    D: serde::de::Deserializer<'de> {
        let s = <String as serde::de::Deserialize>::deserialize(deserializer)?;
        BigInt::from_str(&s).map_err(|_e| serde::de::Error::invalid_value(serde::de::Unexpected::Str(&s), &"string rep of a big int"))
    }
}

impl JsonSchema for BigInt {
    fn schema_name() -> String { String::from("BigInt") }
    fn json_schema(gen: &mut schemars::gen::SchemaGenerator) -> schemars::schema::Schema { String::json_schema(gen) }
    fn is_referenceable() -> bool { String::is_referenceable() }
}

#[wasm_bindgen]
impl BigInt {

    pub fn is_zero(&self) -> bool {
        self.0.sign() == Sign::NoSign
    }

    pub fn as_u64(&self) -> Option<BigNum> {
        let (sign, u64_digits) = self.0.to_u64_digits();
        if sign == num_bigint::Sign::Minus {
            return None;
        }
        match u64_digits.len() {
            0 => Some(to_bignum(0)),
            1 => Some(to_bignum(*u64_digits.first().unwrap())),
            _ => None,
        }
    }

    pub fn as_int(&self) -> Option<Int> {
        let (sign, u64_digits) = self.0.to_u64_digits();
        let u64_digit = match u64_digits.len() {
            0 => Some(to_bignum(0)),
            1 => Some(to_bignum(*u64_digits.first().unwrap())),
            _ => None,
        }?;
        match sign {
            num_bigint::Sign::NoSign |
            num_bigint::Sign::Plus => Some(Int::new(&u64_digit)),
            num_bigint::Sign::Minus => Some(Int::new_negative(&u64_digit)),
        }
    }

    pub fn from_str(text: &str) -> Result<BigInt, JsError> {
        use std::str::FromStr;
        num_bigint::BigInt::from_str(text)
            .map_err(|e| JsError::from_str(&format! {"{:?}", e}))
            .map(Self)
    }

    pub fn to_str(&self) -> String {
        self.0.to_string()
    }

    pub fn add(&self, other: &BigInt) -> BigInt {
        Self(&self.0 + &other.0)
    }

    pub fn mul(&self, other: &BigInt) -> BigInt {
        Self(&self.0 * &other.0)
    }

    pub fn one() -> BigInt {
        use std::str::FromStr;
        Self(num_bigint::BigInt::from_str("1").unwrap())
    }

    pub fn increment(&self) -> BigInt {
        self.add(&Self::one())
    }

    pub fn div_ceil(&self, other: &BigInt) -> BigInt {
        use num_integer::Integer;
        let (res, rem) = self.0.div_rem(&other.0);
        let result = Self(res);
        if Self(rem).is_zero() { result } else { result.increment() }
    }
}

impl cbor_event::se::Serialize for BigInt {
    fn serialize<'se, W: Write>(&self, serializer: &'se mut Serializer<W>) -> cbor_event::Result<&'se mut Serializer<W>> {
        let (sign, u64_digits) = self.0.to_u64_digits();
        match u64_digits.len() {
            0 => serializer.write_unsigned_integer(0),
            // we use the uint/nint encodings to use a minimum of space
            1 => match sign {
                // uint
                num_bigint::Sign::Plus |
                num_bigint::Sign::NoSign => serializer.write_unsigned_integer(*u64_digits.first().unwrap()),
                // nint
                num_bigint::Sign::Minus => serializer.write_negative_integer(-(*u64_digits.first().unwrap() as i128) as i64),
            },
            _ => {
                // Small edge case: nint's minimum is -18446744073709551616 but in this bigint lib
                // that takes 2 u64 bytes so we put that as a special case here:
                if sign == num_bigint::Sign::Minus && u64_digits == vec![0, 1] {
                    serializer.write_negative_integer(-18446744073709551616i128 as i64)
                } else {
                let (sign, bytes) = self.0.to_bytes_be();
                    match sign {
                        // positive bigint
                        num_bigint::Sign::Plus |
                        num_bigint::Sign::NoSign => {
                            serializer.write_tag(2u64)?;
                            write_bounded_bytes(serializer, &bytes)
                        },
                        // negative bigint
                        num_bigint::Sign::Minus => {
                            serializer.write_tag(3u64)?;
                            use std::ops::Neg;
                            // CBOR RFC defines this as the bytes of -n -1
                            let adjusted = self.0.clone().neg().checked_sub(&num_bigint::BigInt::from(1u32)).unwrap().to_biguint().unwrap();
                            write_bounded_bytes(serializer, &adjusted.to_bytes_be())
                        },
                    }
                }
            },
        }
    }
}

impl Deserialize for BigInt {
    fn deserialize<R: BufRead + Seek>(raw: &mut Deserializer<R>) -> Result<Self, DeserializeError> {
        (|| -> Result<_, DeserializeError> {
            match raw.cbor_type()? {
                // bigint
                CBORType::Tag => {
                    let tag = raw.tag()?;
                    let bytes = read_bounded_bytes(raw)?;
                    match tag {
                        // positive bigint
                        2 => Ok(Self(num_bigint::BigInt::from_bytes_be(num_bigint::Sign::Plus, &bytes))),
                        // negative bigint
                        3 => {
                            // CBOR RFC defines this as the bytes of -n -1
                            let initial = num_bigint::BigInt::from_bytes_be(num_bigint::Sign::Plus, &bytes);
                            use std::ops::Neg;
                            let adjusted = initial.checked_add(&num_bigint::BigInt::from(1u32)).unwrap().neg();
                            Ok(Self(adjusted))
                        },
                        _ => return Err(DeserializeFailure::TagMismatch{ found: tag, expected: 2 }.into()),
                    }
                },
                // uint
                CBORType::UnsignedInteger => Ok(Self(num_bigint::BigInt::from(raw.unsigned_integer()?))),
                // nint
                CBORType::NegativeInteger => Ok(Self(num_bigint::BigInt::from(read_nint(raw)?))),
                _ => return Err(DeserializeFailure::NoVariantMatched.into()),
            }
        })().map_err(|e| e.annotate("BigInt"))
    }
}

impl<T> std::convert::From<T> for BigInt where T: std::convert::Into<num_bigint::BigInt> {
    fn from(x: T) -> Self {
        Self(x.into())
    }
}

// we use the cbor_event::Serialize trait directly

// This is only for use for plain cddl groups who need to be embedded within outer groups.
pub (crate) trait SerializeEmbeddedGroup {
    fn serialize_as_embedded_group<'a, W: Write + Sized>(
        &self,
        serializer: &'a mut Serializer<W>,
    ) -> cbor_event::Result<&'a mut Serializer<W>>;
}

// same as cbor_event::de::Deserialize but with our DeserializeError
pub trait Deserialize {
    fn deserialize<R: BufRead + Seek>(
        raw: &mut Deserializer<R>,
    ) -> Result<Self, DeserializeError> where Self: Sized;
}

// auto-implement for all cbor_event Deserialize implementors
impl<T: cbor_event::de::Deserialize> Deserialize for T {
    fn deserialize<R: BufRead + Seek>(raw: &mut Deserializer<R>) -> Result<T, DeserializeError> {
        T::deserialize(raw).map_err(|e| DeserializeError::from(e))
    }
}

// This is only for use for plain cddl groups who need to be embedded within outer groups.
pub trait DeserializeEmbeddedGroup {
    fn deserialize_as_embedded_group<R: BufRead + Seek>(
        raw: &mut Deserializer<R>,
        len: cbor_event::Len,
    ) -> Result<Self, DeserializeError> where Self: Sized;
}

pub struct CBORReadLen {
    deser_len: cbor_event::Len,
    read: u64,
}

impl CBORReadLen {
    pub fn new(len: cbor_event::Len) -> Self {
        Self {
            deser_len: len,
            read: 0,
        }
    }

    // Marks {n} values as being read, and if we go past the available definite length
    // given by the CBOR, we return an error.
    pub fn read_elems(&mut self, count: usize) -> Result<(), DeserializeFailure> {
        match self.deser_len {
            cbor_event::Len::Len(n) => {
                self.read += count as u64;
                if self.read > n {
                    Err(DeserializeFailure::DefiniteLenMismatch(n, None))
                } else {
                    Ok(())
                }
            },
            cbor_event::Len::Indefinite => Ok(()),
        }
    }

    pub fn finish(&self) -> Result<(), DeserializeFailure> {
        match self.deser_len {
            cbor_event::Len::Len(n) => {
                if self.read == n {
                    Ok(())
                } else {
                    Err(DeserializeFailure::DefiniteLenMismatch(n, Some(self.read)))
                }
            },
            cbor_event::Len::Indefinite => Ok(()),
        }
    }
}

#[wasm_bindgen]
pub fn make_daedalus_bootstrap_witness(
    tx_body_hash: &TransactionHash,
    addr: &ByronAddress,
    key: &LegacyDaedalusPrivateKey,
) -> BootstrapWitness {
    let chain_code = key.chaincode();

    let pubkey = Bip32PublicKey::from_bytes(&key.0.to_public().as_ref()).unwrap();
    let vkey = Vkey::new(&pubkey.to_raw_key());
    let signature = Ed25519Signature::from_bytes(key.0.sign(&tx_body_hash.to_bytes()).as_ref().to_vec()).unwrap();

    BootstrapWitness::new(
        &vkey,
        &signature,
        chain_code,
        addr.attributes(),
    )
}

#[wasm_bindgen]
pub fn make_icarus_bootstrap_witness(
    tx_body_hash: &TransactionHash,
    addr: &ByronAddress,
    key: &Bip32PrivateKey,
) -> BootstrapWitness {
    let chain_code = key.chaincode();

    let raw_key = key.to_raw_key();
    let vkey = Vkey::new(&raw_key.to_public());
    let signature = raw_key.sign(&tx_body_hash.to_bytes());

    BootstrapWitness::new(
        &vkey,
        &signature,
        chain_code,
        addr.attributes(),
    )
}

#[wasm_bindgen]
pub fn make_vkey_witness(
    tx_body_hash: &TransactionHash,
    sk: &PrivateKey
) -> Vkeywitness {
    let sig = sk.sign(tx_body_hash.0.as_ref());
    Vkeywitness::new(&Vkey::new(&sk.to_public()), &sig)
}

#[wasm_bindgen]
pub fn hash_auxiliary_data(auxiliary_data: &AuxiliaryData) -> AuxiliaryDataHash {
  AuxiliaryDataHash::from(blake2b256(&auxiliary_data.to_bytes()))
}
#[wasm_bindgen]
pub fn hash_transaction(tx_body: &TransactionBody) -> TransactionHash {
    TransactionHash::from(crypto::blake2b256(tx_body.to_bytes().as_ref()))
}
#[wasm_bindgen]
pub fn hash_plutus_data(plutus_data: &PlutusData) -> DataHash {
    DataHash::from(blake2b256(&plutus_data.to_bytes()))
}
#[wasm_bindgen]
pub fn hash_script_data(redeemers: &Redeemers, cost_models: &Costmdls, datums: Option<PlutusList>) -> ScriptDataHash {
    let mut buf = Vec::new();
    if redeemers.len() == 0 && datums.is_some() {
        /*
        ; Finally, note that in the case that a transaction includes datums but does not
        ; include any redeemers, the script data format becomes (in hex):
        ; [ 80 | datums | A0 ]
        ; corresponding to a CBOR empty list and an empty map (our apologies).
        */
        buf.push(0x80);
        if let Some(d) = &datums {
            buf.extend(d.to_bytes());
        }
        buf.push(0xA0);
    } else {
        /*
        ; script data format:
        ; [ redeemers | datums | language views ]
        ; The redeemers are exactly the data present in the transaction witness set.
        ; Similarly for the datums, if present. If no datums are provided, the middle
        ; field is an empty string.
        */
        buf.extend(redeemers.to_bytes());
        if let Some(d) = &datums {
            buf.extend(d.to_bytes());
        }
        buf.extend(cost_models.language_views_encoding());
    }
    ScriptDataHash::from(blake2b256(&buf))
}

// wasm-bindgen can't accept Option without clearing memory, so we avoid exposing this in WASM
pub fn internal_get_implicit_input(
    withdrawals: &Option<Withdrawals>,
    certs: &Option<Certificates>,
    pool_deposit: &BigNum, // // protocol parameter
    key_deposit: &BigNum, // protocol parameter
) -> Result<Value, JsError> {
    let withdrawal_sum = match &withdrawals {
        None => to_bignum(0),
        Some(x) => x.0
            .values()
            .try_fold(
                to_bignum(0),
                |acc, ref withdrawal_amt| acc.checked_add(&withdrawal_amt)
            )?,
    };
    let certificate_refund = match &certs {
        None => to_bignum(0),
        Some(certs) => certs.0
            .iter()
            .try_fold(
                to_bignum(0),
                |acc, ref cert| match &cert.0 {
                    CertificateEnum::PoolRetirement(_cert) => acc.checked_add(&pool_deposit),
                    CertificateEnum::StakeDeregistration(_cert) => acc.checked_add(&key_deposit),
                    _ => Ok(acc),
                }
            )?
    };

    Ok(Value::new(&withdrawal_sum.checked_add(&certificate_refund)?))
}
pub fn internal_get_deposit(
    certs: &Option<Certificates>,
    pool_deposit: &BigNum, // // protocol parameter
    key_deposit: &BigNum, // protocol parameter
) -> Result<Coin, JsError> {
    let certificate_refund = match &certs {
        None => to_bignum(0),
        Some(certs) => certs.0
            .iter()
            .try_fold(
                to_bignum(0),
                |acc, ref cert| match &cert.0 {
                    CertificateEnum::PoolRegistration(_cert) => acc.checked_add(&pool_deposit),
                    CertificateEnum::StakeRegistration(_cert) => acc.checked_add(&key_deposit),
                    _ => Ok(acc),
                }
            )?
    };
    Ok(certificate_refund)
}


#[wasm_bindgen]
pub fn get_implicit_input(
    txbody: &TransactionBody,
    pool_deposit: &BigNum, // // protocol parameter
    key_deposit: &BigNum, // protocol parameter
) -> Result<Value, JsError> {
    internal_get_implicit_input(
        &txbody.withdrawals,
        &txbody.certs,
        &pool_deposit,
        &key_deposit,
    )
}

#[wasm_bindgen]
pub fn get_deposit(
    txbody: &TransactionBody,
    pool_deposit: &BigNum, // // protocol parameter
    key_deposit: &BigNum, // protocol parameter
) -> Result<Coin, JsError> {
    internal_get_deposit(
        &txbody.certs,
        &pool_deposit,
        &key_deposit,
    )
}


#[derive(Debug, Clone, Eq, Ord, PartialEq, PartialOrd)]
pub struct MinOutputAdaCalculator {
    output: TransactionOutput,
    data_cost: DataCost,
}

impl MinOutputAdaCalculator {

    pub fn new(output: &TransactionOutput, data_cost: &DataCost) -> Self {
        Self{
            output: output.clone(),
            data_cost: data_cost.clone()
        }
    }

    pub fn new_empty(data_cost: &DataCost) -> Result<MinOutputAdaCalculator, JsError> {
        Ok(Self{
            output: MinOutputAdaCalculator::create_fake_output()?,
            data_cost: data_cost.clone()
        })
    }

    pub fn set_address(&mut self, address: &Address) {
        self.output.address = address.clone();
    }

    pub fn set_plutus_data(&mut self, data: &PlutusData) {
        self.output.plutus_data = Some(DataOption::Data(data.clone()));
    }

    pub fn set_data_hash(&mut self, data_hash: &DataHash) {
        self.output.plutus_data = Some(DataOption::DataHash(data_hash.clone()));
    }

    pub fn set_amount(&mut self, amount: &Value) {
        self.output.amount = amount.clone();
    }

    pub fn set_script_ref(&mut self, script_ref: &ScriptRef) {
        self.output.script_ref = Some(script_ref.clone());
    }

    pub fn calculate_ada(&self) -> Result<BigNum, JsError> {
        let coins_per_byte = self.data_cost.coins_per_byte();
        let mut output: TransactionOutput = self.output.clone();
        fn calc_required_coin(output: &TransactionOutput, coins_per_byte: &Coin) -> Result<Coin, JsError> {
            //according to https://hydra.iohk.io/build/15339994/download/1/babbage-changes.pdf
            //See on the page 9 getValue txout
            BigNum::from(output.to_bytes().len())
                .checked_add(&to_bignum(160))?
                .checked_mul(&coins_per_byte)
        }
        for _ in 0..3 {
            let required_coin = calc_required_coin(&output, &coins_per_byte)?;
            if output.amount.coin.less_than(&required_coin) {
                output.amount.coin = required_coin.clone();
            } else {
                return Ok(required_coin);
            }
        }
        output.amount.coin = to_bignum(u64::MAX);
        Ok(calc_required_coin(&output, &coins_per_byte)?)
    }

    fn create_fake_output() -> Result<TransactionOutput, JsError> {
        let fake_base_address: Address = Address::from_bech32("addr_test1qpu5vlrf4xkxv2qpwngf6cjhtw542ayty80v8dyr49rf5ewvxwdrt70qlcpeeagscasafhffqsxy36t90ldv06wqrk2qum8x5w")?;
        let fake_value: Value = Value::new(&to_bignum(1000000));
        Ok(TransactionOutput::new(&fake_base_address, &fake_value))
    }
}

///returns minimal amount of ada for the output for case when the amount is included to the output
#[wasm_bindgen]
pub fn min_ada_for_output(output: &TransactionOutput, data_cost: &DataCost) -> Result<BigNum, JsError> {
    MinOutputAdaCalculator::new(output, data_cost).calculate_ada()
}

/// !!! DEPRECATED !!!
/// This function uses outdated set of arguments.
/// Use `min_ada_for_output` instead
#[wasm_bindgen]
#[deprecated(since = "11.0.0", note="Use `min_ada_for_output` instead")]
pub fn min_ada_required(
    assets: &Value,
    has_data_hash: bool, // whether the output includes a data hash
    coins_per_utxo_word: &BigNum, // protocol parameter (in lovelace)
) -> Result<BigNum, JsError> {
    let data_cost = DataCost::new_coins_per_word(coins_per_utxo_word);
    let mut calc = MinOutputAdaCalculator::new_empty(&data_cost)?;
    calc.set_amount(assets);
    if has_data_hash {
        calc.set_data_hash(&fake_data_hash(0));
    }
   calc.calculate_ada()
}

/// Used to choosed the schema for a script JSON string
#[wasm_bindgen]
pub enum ScriptSchema {
    Wallet,
    Node,
}

/// Receives a script JSON string
/// and returns a NativeScript.
/// Cardano Wallet and Node styles are supported.
///
/// * wallet: https://github.com/input-output-hk/cardano-wallet/blob/master/specifications/api/swagger.yaml
/// * node: https://github.com/input-output-hk/cardano-node/blob/master/doc/reference/simple-scripts.md
///
/// self_xpub is expected to be a Bip32PublicKey as hex-encoded bytes
#[wasm_bindgen]
pub fn encode_json_str_to_native_script(
    json: &str,
    self_xpub: &str,
    schema: ScriptSchema,
) -> Result<NativeScript, JsError> {
    let value: serde_json::Value =
        serde_json::from_str(&json).map_err(|e| JsError::from_str(&e.to_string()))?;

    let native_script = match schema {
        ScriptSchema::Wallet => encode_wallet_value_to_native_script(value, self_xpub)?,
        ScriptSchema::Node => todo!(),
    };

    Ok(native_script)
}

fn encode_wallet_value_to_native_script(value: serde_json::Value, self_xpub: &str) -> Result<NativeScript, JsError> {
    match value {
        serde_json::Value::Object(map)
            if map.contains_key("cosigners") && map.contains_key("template") =>
        {
            let mut cosigners = HashMap::new();

            if let serde_json::Value::Object(cosigner_map) = map.get("cosigners").unwrap() {
                for (key, value) in cosigner_map.iter() {
                    if let serde_json::Value::String(xpub) = value {
                        if xpub == "self" {
                            cosigners.insert(key.to_owned(), self_xpub.to_owned());
                        } else {
                            cosigners.insert(key.to_owned(), xpub.to_owned());
                        }
                    } else {
                        return Err(JsError::from_str("cosigner value must be a string"));
                    }
                }
            } else {
                return Err(JsError::from_str("cosigners must be a map"));
            }

            let template = map.get("template").unwrap();

            let template_native_script = encode_template_to_native_script(template, &cosigners)?;

            Ok(template_native_script)
        }
        _ => Err(JsError::from_str(
            "top level must be an object. cosigners and template keys are required",
        )),
    }
}

fn encode_template_to_native_script(
    template: &serde_json::Value,
    cosigners: &HashMap<String, String>,
) -> Result<NativeScript, JsError> {
    match template {
        serde_json::Value::String(cosigner) => {
            if let Some(xpub) = cosigners.get(cosigner) {
                let bytes =
                    Vec::from_hex(xpub).map_err(|e| JsError::from_str(&e.to_string()))?;

                let public_key = Bip32PublicKey::from_bytes(&bytes)?;

                Ok(NativeScript::new_script_pubkey(&ScriptPubkey::new(
                    &public_key.to_raw_key().hash(),
                )))
            } else {
                Err(JsError::from_str(&format!("cosigner {} not found", cosigner)))
            }
        }
        serde_json::Value::Object(map) if map.contains_key("all") => {
            let mut all = NativeScripts::new();

            if let serde_json::Value::Array(array) = map.get("all").unwrap() {
                for val in array {
                    all.add(&encode_template_to_native_script(val, cosigners)?);
                }
            } else {
                return Err(JsError::from_str("all must be an array"));
            }

            Ok(NativeScript::new_script_all(&ScriptAll::new(&all)))
        }
        serde_json::Value::Object(map) if map.contains_key("any") => {
            let mut any = NativeScripts::new();

            if let serde_json::Value::Array(array) = map.get("any").unwrap() {
                for val in array {
                    any.add(&encode_template_to_native_script(val, cosigners)?);
                }
            } else {
                return Err(JsError::from_str("any must be an array"));
            }

            Ok(NativeScript::new_script_any(&ScriptAny::new(&any)))
        }
        serde_json::Value::Object(map) if map.contains_key("some") => {
            if let serde_json::Value::Object(some) = map.get("some").unwrap() {
                if some.contains_key("at_least") && some.contains_key("from") {
                    let n = if let serde_json::Value::Number(at_least) =
                        some.get("at_least").unwrap()
                    {
                        if let Some(n) = at_least.as_u64() {
                            n as u32
                        } else {
                            return Err(JsError::from_str("at_least must be an integer"));
                        }
                    } else {
                        return Err(JsError::from_str("at_least must be an integer"));
                    };

                    let mut from_scripts = NativeScripts::new();

                    if let serde_json::Value::Array(array) = some.get("from").unwrap() {
                        for val in array {
                            from_scripts
                                .add(&encode_template_to_native_script(val, cosigners)?);
                        }
                    } else {
                        return Err(JsError::from_str("from must be an array"));
                    }

                    Ok(NativeScript::new_script_n_of_k(&ScriptNOfK::new(
                        n,
                        &from_scripts,
                    )))
                } else {
                    Err(JsError::from_str("some must contain at_least and from"))
                }
            } else {
                Err(JsError::from_str("some must be an object"))
            }
        }
        serde_json::Value::Object(map) if map.contains_key("active_from") => {
            if let serde_json::Value::Number(active_from) = map.get("active_from").unwrap() {
                if let Some(n) = active_from.as_u64() {
                    let slot: SlotBigNum = n.into();

                    let time_lock_start = TimelockStart::new_timelockstart(&slot);

                    Ok(NativeScript::new_timelock_start(&time_lock_start))
                } else {
                    Err(JsError::from_str(
                        "active_from slot must be an integer greater than or equal to 0",
                    ))
                }
            } else {
                Err(JsError::from_str("active_from slot must be a number"))
            }
        }
        serde_json::Value::Object(map) if map.contains_key("active_until") => {
            if let serde_json::Value::Number(active_until) = map.get("active_until").unwrap() {
                if let Some(n) = active_until.as_u64() {
                    let slot: SlotBigNum = n.into();

                    let time_lock_expiry = TimelockExpiry::new_timelockexpiry(&slot);

                    Ok(NativeScript::new_timelock_expiry(&time_lock_expiry))
                } else {
                    Err(JsError::from_str(
                        "active_until slot must be an integer greater than or equal to 0",
                    ))
                }
            } else {
                Err(JsError::from_str("active_until slot must be a number"))
            }
        }
        _ => Err(JsError::from_str("invalid template format")),
    }
}

pub(crate) fn opt64<T>(o: &Option<T>) -> u64 {
    o.is_some() as u64
}

#[cfg(test)]
mod tests {
    use crate::tx_builder_constants::TxBuilderConstants;
    use super::*;

    // this is what is used in mainnet
    const COINS_PER_UTXO_WORD: u64 = 34_482;

    // taken from https://github.com/input-output-hk/cardano-ledger-specs/blob/master/doc/explanations/min-utxo-alonzo.rst
    fn one_policy_one_0_char_asset() -> Value {
        let mut token_bundle = MultiAsset::new();
        let mut asset_list = Assets::new();
        asset_list.insert(
            &AssetName(vec![]),
            &BigNum(1)
        );
        token_bundle.insert(
            &PolicyID::from([0; ScriptHash::BYTE_COUNT]),
            &asset_list
        );
        Value {
            coin: BigNum(0),
            multiasset: Some(token_bundle),
        }
    }

    fn one_policy_one_1_char_asset() -> Value {
        let mut token_bundle = MultiAsset::new();
        let mut asset_list = Assets::new();
        asset_list.insert(
            &AssetName(vec![1]),
            &BigNum(1)
        );
        token_bundle.insert(
            &PolicyID::from([0; ScriptHash::BYTE_COUNT]),
            &asset_list
        );
        Value {
            coin: BigNum(1407406),
            multiasset: Some(token_bundle),
        }
    }

    fn one_policy_three_1_char_assets() -> Value {
        let mut token_bundle = MultiAsset::new();
        let mut asset_list = Assets::new();
        asset_list.insert(
            &AssetName(vec![1]),
            &BigNum(1)
        );
        asset_list.insert(
            &AssetName(vec![2]),
            &BigNum(1)
        );
        asset_list.insert(
            &AssetName(vec![3]),
            &BigNum(1)
        );
        token_bundle.insert(
            &PolicyID::from([0; ScriptHash::BYTE_COUNT]),
            &asset_list
        );
        Value {
            coin: BigNum(1555554),
            multiasset: Some(token_bundle),
        }
    }

    fn two_policies_one_0_char_asset() -> Value {
        let mut token_bundle = MultiAsset::new();
        let mut asset_list = Assets::new();
        asset_list.insert(
            &AssetName(vec![]),
            &BigNum(1)
        );
        token_bundle.insert(
            &PolicyID::from([0; ScriptHash::BYTE_COUNT]),
            &asset_list
        );
        token_bundle.insert(
            &PolicyID::from([1; ScriptHash::BYTE_COUNT]),
            &asset_list
        );
        Value {
            coin: BigNum(1592591),
            multiasset: Some(token_bundle),
        }
    }

    fn two_policies_one_1_char_asset() -> Value {
        let mut token_bundle = MultiAsset::new();
        let mut asset_list = Assets::new();
        asset_list.insert(
            &AssetName(vec![1]),
            &BigNum(1)
        );
        token_bundle.insert(
            &PolicyID::from([0; ScriptHash::BYTE_COUNT]),
            &asset_list
        );
        token_bundle.insert(
            &PolicyID::from([1; ScriptHash::BYTE_COUNT]),
            &asset_list
        );
        Value {
            coin: BigNum(1592591),
            multiasset: Some(token_bundle),
        }
    }

    fn three_policies_96_1_char_assets() -> Value {
        let mut token_bundle = MultiAsset::new();
        fn add_policy(token_bundle: &mut MultiAsset, index: u8) -> () {
            let mut asset_list = Assets::new();

            for i in 0..32 {
                asset_list.insert(
                    &AssetName(vec![index * 32 + i]),
                    &BigNum(1)
                );
            }
            token_bundle.insert(
                &PolicyID::from([index; ScriptHash::BYTE_COUNT]),
                &asset_list
            );
        }
        add_policy(&mut token_bundle, 1);
        add_policy(&mut token_bundle, 2);
        add_policy(&mut token_bundle, 3);
        Value {
            coin: BigNum(7592585),
            multiasset: Some(token_bundle),
        }
    }

    fn one_policy_three_32_char_assets() -> Value {
        let mut token_bundle = MultiAsset::new();
        let mut asset_list = Assets::new();
        asset_list.insert(
            &AssetName(vec![1; 32]),
            &BigNum(1)
        );
        asset_list.insert(
            &AssetName(vec![2; 32]),
            &BigNum(1)
        );
        asset_list.insert(
            &AssetName(vec![3; 32]),
            &BigNum(1)
        );
        token_bundle.insert(
            &PolicyID::from([0; ScriptHash::BYTE_COUNT]),
            &asset_list
        );
        Value {
            coin: BigNum(1555554),
            multiasset: Some(token_bundle),
        }
    }

    #[test]
    fn min_ada_value_no_multiasset() {
        assert_eq!(
            from_bignum(&min_ada_required(&Value::new(&Coin::zero()), false, &to_bignum(COINS_PER_UTXO_WORD)).unwrap()),
            969750,
        );
    }

    #[test]
    fn min_ada_value_one_policy_one_0_char_asset() {
        assert_eq!(
            from_bignum(&min_ada_required(&one_policy_one_0_char_asset(), false, &to_bignum(COINS_PER_UTXO_WORD)).unwrap()),
            1_120_600,
        );
    }

    #[test]
    fn min_ada_value_one_policy_one_1_char_asset() {
        assert_eq!(
            from_bignum(&min_ada_required(&one_policy_one_1_char_asset(), false, &to_bignum(COINS_PER_UTXO_WORD)).unwrap()),
            1_124_910,
        );
    }

    #[test]
    fn min_ada_value_one_policy_three_1_char_assets() {
        assert_eq!(
            from_bignum(&min_ada_required(&one_policy_three_1_char_assets(), false, &to_bignum(COINS_PER_UTXO_WORD)).unwrap()),
            1_150_770,
        );
    }

    #[test]
    fn min_ada_value_two_policies_one_0_char_asset() {
        assert_eq!(
            from_bignum(&min_ada_required(&two_policies_one_0_char_asset(), false, &to_bignum(COINS_PER_UTXO_WORD)).unwrap()),
            1_262_830,
        );
    }

    #[test]
    fn min_ada_value_two_policies_one_1_char_asset() {
        assert_eq!(
            from_bignum(&min_ada_required(&two_policies_one_1_char_asset(), false, &to_bignum(COINS_PER_UTXO_WORD)).unwrap()),
            1_271_450,
        );
    }

    #[test]
    fn min_ada_value_three_policies_96_1_char_assets() {
        assert_eq!(
            from_bignum(&min_ada_required(&three_policies_96_1_char_assets(), false, &to_bignum(COINS_PER_UTXO_WORD)).unwrap()),
            2_633_410,
        );
    }

    #[test]
    fn min_ada_value_one_policy_one_0_char_asset_datum_hash() {
        assert_eq!(
            from_bignum(&min_ada_required(&one_policy_one_0_char_asset(), true, &to_bignum(COINS_PER_UTXO_WORD)).unwrap()),
            1_267_140,
        );
    }

    #[test]
    fn min_ada_value_one_policy_three_32_char_assets_datum_hash() {
        assert_eq!(
            from_bignum(&min_ada_required(&one_policy_three_32_char_assets(), true, &to_bignum(COINS_PER_UTXO_WORD)).unwrap()),
            1_711_070,
        );
    }

    #[test]
    fn min_ada_value_two_policies_one_0_char_asset_datum_hash() {
        assert_eq!(
            from_bignum(&min_ada_required(&two_policies_one_0_char_asset(), true, &to_bignum(COINS_PER_UTXO_WORD)).unwrap()),
            1_409_370,
        );
    }

    #[test]
    fn subtract_values() {
        let policy1 = PolicyID::from([0; ScriptHash::BYTE_COUNT]);
        let policy2 = PolicyID::from([1; ScriptHash::BYTE_COUNT]);

        let asset1 = AssetName(vec![1]);
        let asset2 = AssetName(vec![2]);
        let asset3 = AssetName(vec![3]);
        let asset4 = AssetName(vec![4]);

        let mut token_bundle1 = MultiAsset::new();
        {
            let mut asset_list1 = Assets::new();
            asset_list1.insert(
                &asset1,
                &BigNum(1)
            );
            asset_list1.insert(
                &asset2,
                &BigNum(1)
            );
            asset_list1.insert(
                &asset3,
                &BigNum(1)
            );
            asset_list1.insert(
                &asset4,
                &BigNum(2)
            );
            token_bundle1.insert(
                &policy1,
                &asset_list1
            );

            let mut asset_list2 = Assets::new();
            asset_list2.insert(
                &asset1,
                &BigNum(1)
            );
            token_bundle1.insert(
                &policy2,
                &asset_list2
            );
        }
        let assets1 = Value {
            coin: BigNum(1555554),
            multiasset: Some(token_bundle1),
        };

        let mut token_bundle2 = MultiAsset::new();
        {
            let mut asset_list2 = Assets::new();
            // more than asset1 bundle
            asset_list2.insert(
                &asset1,
                &BigNum(2)
            );
            // exactly equal to asset1 bundle
            asset_list2.insert(
                &asset2,
                &BigNum(1)
            );
            // skip asset 3
            // less than in asset1 bundle
            asset_list2.insert(
                &asset4,
                &BigNum(1)
            );
            token_bundle2.insert(
                &policy1,
                &asset_list2
            );

            // this policy should be removed entirely
            let mut asset_list2 = Assets::new();
            asset_list2.insert(
                &asset1,
                &BigNum(1)
            );
            token_bundle2.insert(
                &policy2,
                &asset_list2
            );
        }

        let assets2 = Value {
            coin: BigNum(2555554),
            multiasset: Some(token_bundle2),
        };

        let result = assets1.clamped_sub(&assets2);
        assert_eq!(
            result.coin().to_str(),
            "0"
        );
        assert_eq!(
            result.multiasset().unwrap().len(),
            1 // policy 2 was deleted successfully
        );
        let policy1_content = result.multiasset().unwrap().get(&policy1).unwrap();
        assert_eq!(
            policy1_content.len(),
            2
        );
        assert_eq!(
            policy1_content.get(&asset3).unwrap().to_str(),
            "1"
        );
        assert_eq!(
            policy1_content.get(&asset4).unwrap().to_str(),
            "1"
        );
    }

    #[test]
    fn compare_values() {
        let policy1 = PolicyID::from([0; ScriptHash::BYTE_COUNT]);

        let asset1 = AssetName(vec![1]);
        let asset2 = AssetName(vec![2]);

        // testing cases with no assets
        {
            let a = Value::new(&to_bignum(1));
            let b = Value::new(&to_bignum(1));
            assert_eq!(a.partial_cmp(&b).unwrap(), std::cmp::Ordering::Equal);
        }
        {
            let a = Value::new(&to_bignum(2));
            let b = Value::new(&to_bignum(1));
            assert_eq!(a.partial_cmp(&b).unwrap(), std::cmp::Ordering::Greater);
        }
        {
            let a = Value::new(&to_bignum(1));
            let b = Value::new(&to_bignum(2));
            assert_eq!(a.partial_cmp(&b).unwrap(), std::cmp::Ordering::Less);
        }
        // testing case where one side has assets
        {
            let mut token_bundle1 = MultiAsset::new();
            let mut asset_list1 = Assets::new();
            asset_list1.insert(
                &asset1,
                &BigNum(1)
            );
            token_bundle1.insert(
                &policy1,
                &asset_list1
            );
            let a = Value {
                coin: BigNum(1),
                multiasset: Some(token_bundle1),
            };
            let b = Value::new(&to_bignum(1));
            assert_eq!(a.partial_cmp(&b).unwrap(), std::cmp::Ordering::Greater);
        }
        {
            let mut token_bundle1 = MultiAsset::new();
            let mut asset_list1 = Assets::new();
            asset_list1.insert(
                &asset1,
                &BigNum(1)
            );
            token_bundle1.insert(
                &policy1,
                &asset_list1
            );
            let a = Value::new(&to_bignum(1));
            let b = Value {
                coin: BigNum(1),
                multiasset: Some(token_bundle1),
            };
            assert_eq!(a.partial_cmp(&b).unwrap(), std::cmp::Ordering::Less);
        }
        // testing case where both sides has assets
        {
            let mut token_bundle1 = MultiAsset::new();
            let mut asset_list1 = Assets::new();
            asset_list1.insert(
                &asset1,
                &BigNum(1)
            );
            token_bundle1.insert(
                &policy1,
                &asset_list1
            );
            let a = Value {
                coin: BigNum(1),
                multiasset: Some(token_bundle1),
            };

            let mut token_bundle2 = MultiAsset::new();
            let mut asset_list2 = Assets::new();
            asset_list2.insert(
                &asset1,
                &BigNum(1)
            );
            token_bundle2.insert(
                &policy1,
                &asset_list2
            );
            let b = Value {
                coin: BigNum(1),
                multiasset: Some(token_bundle2),
            };
            assert_eq!(a.partial_cmp(&b).unwrap(), std::cmp::Ordering::Equal);
        }
        {
            let mut token_bundle1 = MultiAsset::new();
            let mut asset_list1 = Assets::new();
            asset_list1.insert(
                &asset1,
                &BigNum(1)
            );
            token_bundle1.insert(
                &policy1,
                &asset_list1
            );
            let a = Value {
                coin: BigNum(2),
                multiasset: Some(token_bundle1),
            };

            let mut token_bundle2 = MultiAsset::new();
            let mut asset_list2 = Assets::new();
            asset_list2.insert(
                &asset1,
                &BigNum(1)
            );
            token_bundle2.insert(
                &policy1,
                &asset_list2
            );
            let b = Value {
                coin: BigNum(1),
                multiasset: Some(token_bundle2),
            };
            assert_eq!(a.partial_cmp(&b).unwrap(), std::cmp::Ordering::Greater);
        }
        {
            let mut token_bundle1 = MultiAsset::new();
            let mut asset_list1 = Assets::new();
            asset_list1.insert(
                &asset1,
                &BigNum(1)
            );
            token_bundle1.insert(
                &policy1,
                &asset_list1
            );
            let a = Value {
                coin: BigNum(1),
                multiasset: Some(token_bundle1),
            };

            let mut token_bundle2 = MultiAsset::new();
            let mut asset_list2 = Assets::new();
            asset_list2.insert(
                &asset1,
                &BigNum(1)
            );
            token_bundle2.insert(
                &policy1,
                &asset_list2
            );
            let b = Value {
                coin: BigNum(2),
                multiasset: Some(token_bundle2),
            };
            assert_eq!(a.partial_cmp(&b).unwrap(), std::cmp::Ordering::Less);
        }
        {
            let mut token_bundle1 = MultiAsset::new();
            let mut asset_list1 = Assets::new();
            asset_list1.insert(
                &asset1,
                &BigNum(2)
            );
            token_bundle1.insert(
                &policy1,
                &asset_list1
            );
            let a = Value {
                coin: BigNum(1),
                multiasset: Some(token_bundle1),
            };

            let mut token_bundle2 = MultiAsset::new();
            let mut asset_list2 = Assets::new();
            asset_list2.insert(
                &asset1,
                &BigNum(1)
            );
            token_bundle2.insert(
                &policy1,
                &asset_list2
            );
            let b = Value {
                coin: BigNum(1),
                multiasset: Some(token_bundle2),
            };
            assert_eq!(a.partial_cmp(&b).unwrap(), std::cmp::Ordering::Greater);
        }
        {
            let mut token_bundle1 = MultiAsset::new();
            let mut asset_list1 = Assets::new();
            asset_list1.insert(
                &asset1,
                &BigNum(2)
            );
            token_bundle1.insert(
                &policy1,
                &asset_list1
            );
            let a = Value {
                coin: BigNum(2),
                multiasset: Some(token_bundle1),
            };

            let mut token_bundle2 = MultiAsset::new();
            let mut asset_list2 = Assets::new();
            asset_list2.insert(
                &asset1,
                &BigNum(1)
            );
            token_bundle2.insert(
                &policy1,
                &asset_list2
            );
            let b = Value {
                coin: BigNum(1),
                multiasset: Some(token_bundle2),
            };
            assert_eq!(a.partial_cmp(&b).unwrap(), std::cmp::Ordering::Greater);
        }
        {
            let mut token_bundle1 = MultiAsset::new();
            let mut asset_list1 = Assets::new();
            asset_list1.insert(
                &asset1,
                &BigNum(2)
            );
            token_bundle1.insert(
                &policy1,
                &asset_list1
            );
            let a = Value {
                coin: BigNum(1),
                multiasset: Some(token_bundle1),
            };

            let mut token_bundle2 = MultiAsset::new();
            let mut asset_list2 = Assets::new();
            asset_list2.insert(
                &asset1,
                &BigNum(1)
            );
            token_bundle2.insert(
                &policy1,
                &asset_list2
            );
            let b = Value {
                coin: BigNum(2),
                multiasset: Some(token_bundle2),
            };
            assert_eq!(a.partial_cmp(&b), None);
        }
        {
            let mut token_bundle1 = MultiAsset::new();
            let mut asset_list1 = Assets::new();
            asset_list1.insert(
                &asset1,
                &BigNum(1)
            );
            token_bundle1.insert(
                &policy1,
                &asset_list1
            );
            let a = Value {
                coin: BigNum(1),
                multiasset: Some(token_bundle1),
            };

            let mut token_bundle2 = MultiAsset::new();
            let mut asset_list2 = Assets::new();
            asset_list2.insert(
                &asset1,
                &BigNum(2)
            );
            token_bundle2.insert(
                &policy1,
                &asset_list2
            );
            let b = Value {
                coin: BigNum(1),
                multiasset: Some(token_bundle2),
            };
            assert_eq!(a.partial_cmp(&b).unwrap(), std::cmp::Ordering::Less);
        }
        {
            let mut token_bundle1 = MultiAsset::new();
            let mut asset_list1 = Assets::new();
            asset_list1.insert(
                &asset1,
                &BigNum(1)
            );
            token_bundle1.insert(
                &policy1,
                &asset_list1
            );
            let a = Value {
                coin: BigNum(1),
                multiasset: Some(token_bundle1),
            };

            let mut token_bundle2 = MultiAsset::new();
            let mut asset_list2 = Assets::new();
            asset_list2.insert(
                &asset1,
                &BigNum(2)
            );
            token_bundle2.insert(
                &policy1,
                &asset_list2
            );
            let b = Value {
                coin: BigNum(2),
                multiasset: Some(token_bundle2),
            };
            assert_eq!(a.partial_cmp(&b).unwrap(), std::cmp::Ordering::Less);
        }
        {
            let mut token_bundle1 = MultiAsset::new();
            let mut asset_list1 = Assets::new();
            asset_list1.insert(
                &asset1,
                &BigNum(1)
            );
            token_bundle1.insert(
                &policy1,
                &asset_list1
            );
            let a = Value {
                coin: BigNum(2),
                multiasset: Some(token_bundle1),
            };

            let mut token_bundle2 = MultiAsset::new();
            let mut asset_list2 = Assets::new();
            asset_list2.insert(
                &asset1,
                &BigNum(2)
            );
            token_bundle2.insert(
                &policy1,
                &asset_list2
            );
            let b = Value {
                coin: BigNum(1),
                multiasset: Some(token_bundle2),
            };
            assert_eq!(a.partial_cmp(&b), None);
        }
        {
            let mut token_bundle1 = MultiAsset::new();
            let mut asset_list1 = Assets::new();
            asset_list1.insert(
                &asset1,
                &BigNum(1)
            );
            token_bundle1.insert(
                &policy1,
                &asset_list1
            );
            let a = Value {
                coin: BigNum(1),
                multiasset: Some(token_bundle1),
            };

            let mut token_bundle2 = MultiAsset::new();
            let mut asset_list2 = Assets::new();
            asset_list2.insert(
                &asset2,
                &BigNum(1)
            );
            token_bundle2.insert(
                &policy1,
                &asset_list2
            );
            let b = Value {
                coin: BigNum(1),
                multiasset: Some(token_bundle2),
            };
            assert_eq!(a.partial_cmp(&b), None);
        }
    }

    #[test]
    fn bigint_serialization() {
        let zero = BigInt::from_str("0").unwrap();
        let zero_rt = BigInt::from_bytes(zero.to_bytes()).unwrap();
        assert_eq!(zero.to_str(), zero_rt.to_str());
        assert_eq!(zero.to_bytes(), vec![0x00]);

        let pos_small = BigInt::from_str("100").unwrap();
        let pos_small_rt = BigInt::from_bytes(pos_small.to_bytes()).unwrap();
        assert_eq!(pos_small.to_str(), pos_small_rt.to_str());

        let pos_big = BigInt::from_str("123456789012345678901234567890123456789012345678901234567890123456789012345678901234567890").unwrap();
        let pos_big_rt = BigInt::from_bytes(pos_big.to_bytes()).unwrap();
        assert_eq!(pos_big.to_str(), pos_big_rt.to_str());

        let neg_small = BigInt::from_str("-100").unwrap();
        let neg_small_rt = BigInt::from_bytes(neg_small.to_bytes()).unwrap();
        assert_eq!(neg_small.to_str(), neg_small_rt.to_str());

        let neg_big = BigInt::from_str("-123456789012345678901234567890123456789012345678901234567890123456789012345678901234567890").unwrap();
        let neg_big_rt = BigInt::from_bytes(neg_big.to_bytes()).unwrap();
        assert_eq!(neg_big.to_str(), neg_big_rt.to_str());

        // taken from CBOR RFC examples
        // negative big int
        assert_eq!(hex::decode("c349010000000000000000").unwrap(), BigInt::from_str("-18446744073709551617").unwrap().to_bytes());
        // positive big int
        assert_eq!(hex::decode("c249010000000000000000").unwrap(), BigInt::from_str("18446744073709551616").unwrap().to_bytes());
        // uint
        assert_eq!(hex::decode("1b000000e8d4a51000").unwrap(), BigInt::from_str("1000000000000").unwrap().to_bytes());
        // nint (lowest possible - used to be unsupported but works now)
        assert_eq!(hex::decode("3bffffffffffffffff").unwrap(), BigInt::from_str("-18446744073709551616").unwrap().to_bytes());
        // this one fits in an i64 though
        assert_eq!(hex::decode("3903e7").unwrap(), BigInt::from_str("-1000").unwrap().to_bytes());


        let x = BigInt::from_str("-18446744073709551617").unwrap();
        let x_rt = BigInt::from_bytes(x.to_bytes()).unwrap();
        assert_eq!(x.to_str(), x_rt.to_str());
    }

    #[test]
    fn bounded_bytes_read_chunked() {
        use std::io::Cursor;
        let chunks = vec![
            vec![
                0x52, 0x73, 0x6F, 0x6D, 0x65, 0x20, 0x72, 0x61, 0x6E, 0x64, 0x6F, 0x6D, 0x20, 0x73,
                0x74, 0x72, 0x69, 0x6E, 0x67,
            ],
            vec![0x44, 0x01, 0x02, 0x03, 0x04],
        ];
        let mut expected = Vec::new();
        for chunk in chunks.iter() {
            expected.extend_from_slice(&chunk[1..]);
        }
        let mut vec = vec![0x5f];
        for mut chunk in chunks {
            vec.append(&mut chunk);
        }
        vec.push(0xff);
        let mut raw = Deserializer::from(Cursor::new(vec.clone()));
        let found = read_bounded_bytes(&mut raw).unwrap();
        assert_eq!(found, expected);
    }

    #[test]
    fn bounded_bytes_write_chunked() {
        let mut chunk_64 = vec![0x58, BOUNDED_BYTES_CHUNK_SIZE as u8];
        chunk_64.extend(std::iter::repeat(37).take(BOUNDED_BYTES_CHUNK_SIZE));
        let chunks = vec![
            chunk_64,
            vec![0x44, 0x01, 0x02, 0x03, 0x04],
        ];
        let mut input = Vec::new();
        input.extend_from_slice(&chunks[0][2..]);
        input.extend_from_slice(&chunks[1][1..]);
        let mut serializer = cbor_event::se::Serializer::new_vec();
        write_bounded_bytes(&mut serializer, &input).unwrap();
        let written = serializer.finalize();
        let mut expected = vec![0x5f];
        for mut chunk in chunks {
            expected.append(&mut chunk);
        }
        expected.push(0xff);
        assert_eq!(expected, written);
    }

    #[test]
    fn correct_script_data_hash() {
        let mut datums = PlutusList::new();
        datums.add(&PlutusData::new_integer(&BigInt::from_str("1000").unwrap()));
        let mut redeemers = Redeemers::new();
        redeemers.add(&Redeemer::new(&RedeemerTag::new_spend(), &BigNum::from_str("1").unwrap(), &PlutusData::new_integer(&BigInt::from_str("2000").unwrap()), &ExUnits::new(&BigNum::from_str("0").unwrap(), &BigNum::from_str("0").unwrap())));
        let plutus_cost_model = CostModel::from_bytes(vec![
            159, 26, 0, 3, 2, 89, 0, 1, 1, 26, 0, 6, 11, 199, 25, 2, 109, 0, 1, 26, 0, 2, 73, 240, 25, 3, 232, 0, 1, 26, 0,
            2, 73, 240, 24, 32, 26, 0, 37, 206, 168, 25, 113, 247, 4, 25, 116, 77, 24, 100, 25, 116, 77, 24, 100, 25, 116, 77,
            24, 100, 25, 116, 77, 24, 100, 25, 116, 77, 24, 100, 25, 116, 77, 24, 100, 24, 100, 24, 100, 25, 116, 77, 24, 100,
            26, 0, 2, 73, 240, 24, 32, 26, 0, 2, 73, 240, 24, 32, 26, 0, 2, 73, 240, 24, 32, 26, 0, 2, 73, 240, 25, 3, 232, 0,
            1, 26, 0, 2, 73, 240, 24, 32, 26, 0, 2, 73, 240, 25, 3, 232, 0, 8, 26, 0, 2, 66, 32, 26, 0, 6, 126, 35, 24, 118, 0,
            1, 1, 26, 0, 2, 73, 240, 25, 3, 232, 0, 8, 26, 0, 2, 73, 240, 26, 0, 1, 183, 152, 24, 247, 1, 26, 0, 2, 73, 240, 25,
            39, 16, 1, 26, 0, 2, 21, 94, 25, 5, 46, 1, 25, 3, 232, 26, 0, 2, 73, 240, 25, 3, 232, 1, 26, 0, 2, 73, 240, 24, 32,
            26, 0, 2, 73, 240, 24, 32, 26, 0, 2, 73, 240, 24, 32, 1, 1, 26, 0, 2, 73, 240, 1, 26, 0, 2, 73, 240, 4, 26, 0, 1, 148,
            175, 24, 248, 1, 26, 0, 1, 148, 175, 24, 248, 1, 26, 0, 2, 55, 124, 25, 5, 86, 1, 26, 0, 2, 189, 234, 25, 1, 241, 1,
            26, 0, 2, 73, 240, 24, 32, 26, 0, 2, 73, 240, 24, 32, 26, 0, 2, 73, 240, 24, 32, 26, 0, 2, 73, 240, 24, 32, 26, 0, 2,
            73, 240, 24, 32, 26, 0, 2, 73, 240, 24, 32, 26, 0, 2, 66, 32, 26, 0, 6, 126, 35, 24, 118, 0, 1, 1, 25, 240, 76, 25, 43,
            210, 0, 1, 26, 0, 2, 73, 240, 24, 32, 26, 0, 2, 66, 32, 26, 0, 6, 126, 35, 24, 118, 0, 1, 1, 26, 0, 2, 66, 32, 26, 0, 6,
            126, 35, 24, 118, 0, 1, 1, 26, 0, 37, 206, 168, 25, 113, 247, 4, 0, 26, 0, 1, 65, 187, 4, 26, 0, 2, 73, 240, 25, 19,
            136, 0, 1, 26, 0, 2, 73, 240, 24, 32, 26, 0, 3, 2, 89, 0, 1, 1, 26, 0, 2, 73, 240, 24, 32, 26, 0, 2, 73, 240, 24, 32,
            26, 0, 2, 73, 240, 24, 32, 26, 0, 2, 73, 240, 24, 32, 26, 0, 2, 73, 240, 24, 32, 26, 0, 2, 73, 240, 24, 32, 26, 0, 2, 73,
            240, 24, 32, 26, 0, 51, 13, 167, 1, 1, 255
        ]).unwrap();
        let mut cost_models = Costmdls::new();
        cost_models.insert(&Language::new_plutus_v1(), &plutus_cost_model);
        let script_data_hash = hash_script_data(&redeemers, &cost_models, Some(datums));

        assert_eq!(
            hex::encode(script_data_hash.to_bytes()),
            "4415e6667e6d6bbd992af5092d48e3c2ba9825200d0234d2470068f7f0f178b3"
        );
    }

    #[test]
    fn native_scripts_from_wallet_json() {
        let cosigner0_hex = "1423856bc91c49e928f6f30f4e8d665d53eb4ab6028bd0ac971809d514c92db11423856bc91c49e928f6f30f4e8d665d53eb4ab6028bd0ac971809d514c92db1";
        let cosigner1_hex = "a48d97f57ce49433f347d44ee07e54a100229b4f8e125d25f7bca9ad66d9707a25cd1331f46f7d6e279451637ca20802a25c441ba9436abf644fe5410d1080e3";
        let self_key_hex = "6ce83a12e9d4c783f54c0bb511303b37160a6e4f3f96b8e878a7c1f7751e18c4ccde3fb916d330d07f7bd51fb6bd99aa831d925008d3f7795033f48abd6df7f6";
        let native_script = encode_json_str_to_native_script(
            &format!(r#"
        {{
            "cosigners": {{
                "cosigner#0": "{}",
                "cosigner#1": "{}",
                "cosigner#2": "self"
            }},
            "template": {{
                "some": {{
                    "at_least": 2,
                    "from": [
                        {{
                            "all": [
                                "cosigner#0",
                                {{ "active_from": 120 }}
                            ]
                        }},
                        {{
                            "any": [
                                "cosigner#1",
                                {{ "active_until": 1000 }}
                            ]
                        }},
                        "cosigner#2"
                    ]
                }}
            }}
        }}"#, cosigner0_hex, cosigner1_hex),
            self_key_hex,
            ScriptSchema::Wallet,
        );

        let n_of_k = native_script.unwrap().as_script_n_of_k().unwrap();
        let from = n_of_k.native_scripts();
        assert_eq!(n_of_k.n(), 2);
        assert_eq!(from.len(), 3);
        let all = from.get(0).as_script_all().unwrap().native_scripts();
        assert_eq!(all.len(), 2);
        let all_0 = all.get(0).as_script_pubkey().unwrap();
        assert_eq!(
            all_0.addr_keyhash(),
            Bip32PublicKey::from_bytes(&hex::decode(cosigner0_hex).unwrap()).unwrap().to_raw_key().hash()
        );
        let all_1 = all.get(1).as_timelock_start().unwrap();
        assert_eq!(all_1.slot().unwrap(), 120);
        let any = from.get(1).as_script_any().unwrap().native_scripts();
        assert_eq!(all.len(), 2);
        let any_0 = any.get(0).as_script_pubkey().unwrap();
        assert_eq!(
            any_0.addr_keyhash(),
            Bip32PublicKey::from_bytes(&hex::decode(cosigner1_hex).unwrap()).unwrap().to_raw_key().hash()
        );
        let any_1 = any.get(1).as_timelock_expiry().unwrap();
        assert_eq!(any_1.slot().unwrap(), 1000);
        let self_key = from.get(2).as_script_pubkey().unwrap();
        assert_eq!(
            self_key.addr_keyhash(),
            Bip32PublicKey::from_bytes(&hex::decode(self_key_hex).unwrap()).unwrap().to_raw_key().hash()
        );
    }

    #[test]
    fn int_to_str() {
        assert_eq!(Int::new(&BigNum(u64::max_value())).to_str(), u64::max_value().to_string());
        assert_eq!(Int::new(&BigNum(u64::min_value())).to_str(), u64::min_value().to_string());
        assert_eq!(Int::new_negative(&BigNum(u64::max_value())).to_str(), (-(u64::max_value() as i128)).to_string());
        assert_eq!(Int::new_negative(&BigNum(u64::min_value())).to_str(), (-(u64::min_value() as i128)).to_string());
        assert_eq!(Int::new_i32(142).to_str(), "142");
        assert_eq!(Int::new_i32(-142).to_str(), "-142");
    }

    #[test]
    fn int_as_i32_or_nothing() {

        let over_pos_i32 = (i32::max_value() as i64) + 1;
        assert!(Int::new(&BigNum(over_pos_i32 as u64)).as_i32_or_nothing().is_none());

        let valid_pos_i32 = i32::max_value() as i64;
        assert_eq!(Int::new(&BigNum(valid_pos_i32 as u64)).as_i32_or_nothing().unwrap(), i32::max_value());

        let over_neg_i32 = (i32::min_value() as i64) - 1;
        assert!(Int::new_negative(&BigNum((-over_neg_i32) as u64)).as_i32_or_nothing().is_none());

        let valid_neg_i32 = i32::min_value() as i64;
        assert_eq!(Int::new_negative(&BigNum((-valid_neg_i32) as u64)).as_i32_or_nothing().unwrap(), i32::min_value());

        assert!(Int::new(&BigNum(u64::max_value())).as_i32_or_nothing().is_none());
        assert_eq!(Int::new(&BigNum(i32::max_value() as u64)).as_i32_or_nothing().unwrap(), i32::max_value());
        assert_eq!(Int::new_negative(&BigNum(i32::max_value() as u64)).as_i32_or_nothing().unwrap(), -i32::max_value());

        assert_eq!(Int::new_i32(42).as_i32_or_nothing().unwrap(), 42);
        assert_eq!(Int::new_i32(-42).as_i32_or_nothing().unwrap(), -42);
    }

    #[test]
    fn int_as_i32_or_fail() {

        let over_pos_i32 = (i32::max_value() as i64) + 1;
        assert!(Int::new(&BigNum(over_pos_i32 as u64)).as_i32_or_fail().is_err());

        let valid_pos_i32 = i32::max_value() as i64;
        assert_eq!(Int::new(&BigNum(valid_pos_i32 as u64)).as_i32_or_fail().unwrap(), i32::max_value());

        let over_neg_i32 = (i32::min_value() as i64) - 1;
        assert!(Int::new_negative(&BigNum((-over_neg_i32) as u64)).as_i32_or_fail().is_err());

        let valid_neg_i32 = i32::min_value() as i64;
        assert_eq!(Int::new_negative(&BigNum((-valid_neg_i32) as u64)).as_i32_or_fail().unwrap(), i32::min_value());

        assert!(Int::new(&BigNum(u64::max_value())).as_i32_or_fail().is_err());
        assert_eq!(Int::new(&BigNum(i32::max_value() as u64)).as_i32_or_fail().unwrap(), i32::max_value());
        assert_eq!(Int::new_negative(&BigNum(i32::max_value() as u64)).as_i32_or_fail().unwrap(), -i32::max_value());

        assert_eq!(Int::new_i32(42).as_i32_or_fail().unwrap(), 42);
        assert_eq!(Int::new_i32(-42).as_i32_or_fail().unwrap(), -42);
    }

    #[test]
    fn int_full_range() {
        // cbor_event's nint API worked via i64 but we now have a workaround for it
        // so these tests are here to make sure that workaround works.

        // first nint below of i64::MIN
        let bytes_x = vec![0x3b, 0x80, 0x00, 0x00, 0x00, 0x00, 0x00, 0x00, 0x00];
        let x = Int::from_bytes(bytes_x.clone()).unwrap();
        assert_eq!(x.to_str(), "-9223372036854775809");
        assert_eq!(bytes_x, x.to_bytes());

        // smallest possible nint which is -u64::MAX - 1
        let bytes_y = vec![0x3b, 0xff, 0xff, 0xff, 0xff, 0xff, 0xff, 0xff, 0xff];
        let y = Int::from_bytes(bytes_y.clone()).unwrap();
        assert_eq!(y.to_str(), "-18446744073709551616");
        assert_eq!(bytes_y, y.to_bytes());
    }

    #[test]
    fn test_bigint_add() {
        assert_eq!(
            to_bigint(10).add(&to_bigint(20)),
            to_bigint(30),
        );
        assert_eq!(
            to_bigint(500).add(&to_bigint(800)),
            to_bigint(1300),
        );
    }

    #[test]
    fn test_bigint_mul() {
        assert_eq!(
            to_bigint(10).mul(&to_bigint(20)),
            to_bigint(200),
        );
        assert_eq!(
            to_bigint(500).mul(&to_bigint(800)),
            to_bigint(400000),
        );
        assert_eq!(
            to_bigint(12).mul(&to_bigint(22)),
            to_bigint(264),
        );
    }

    #[test]
    fn test_bigint_div_ceil() {
        assert_eq!(
            to_bigint(20).div_ceil(&to_bigint(10)),
            to_bigint(2),
        );
        assert_eq!(
            to_bigint(20).div_ceil(&to_bigint(2)),
            to_bigint(10),
        );
        assert_eq!(
            to_bigint(21).div_ceil(&to_bigint(2)),
            to_bigint(11),
        );
        assert_eq!(
            to_bigint(6).div_ceil(&to_bigint(3)),
            to_bigint(2),
        );
        assert_eq!(
            to_bigint(5).div_ceil(&to_bigint(3)),
            to_bigint(2),
        );
        assert_eq!(
            to_bigint(7).div_ceil(&to_bigint(3)),
            to_bigint(3),
        );
    }

    #[test]
    fn test_bignum_div() {
        assert_eq!(
            to_bignum(10).div_floor(&to_bignum(1)),
            to_bignum(10),
        );
        assert_eq!(
            to_bignum(10).div_floor(&to_bignum(3)),
            to_bignum(3),
        );
        assert_eq!(
            to_bignum(10).div_floor(&to_bignum(4)),
            to_bignum(2),
        );
        assert_eq!(
            to_bignum(10).div_floor(&to_bignum(5)),
            to_bignum(2),
        );
        assert_eq!(
            to_bignum(10).div_floor(&to_bignum(6)),
            to_bignum(1),
        );
        assert_eq!(
            to_bignum(10).div_floor(&to_bignum(12)),
            to_bignum(0),
        );
    }

    #[test]
    fn test_vasil_v1_costmodel_hashing() {
        let v1 = Language::new_plutus_v1();
        let v1_cost_model = TxBuilderConstants::plutus_vasil_cost_models()
            .get(&v1).unwrap();
        let mut costmodels = Costmdls::new();
        costmodels.insert(&v1, &v1_cost_model);
        let hash = hash_script_data(
            &Redeemers(vec![
                Redeemer::new(
                    &RedeemerTag::new_spend(),
                    &BigNum::zero(),
                    &PlutusData::new_integer(&BigInt::from_str("42").unwrap()),
                    &ExUnits::new(&to_bignum(1700), &to_bignum(368100)),
                )
            ]),
            &costmodels,
            Some(PlutusList::from(vec![
                PlutusData::new_integer(&BigInt::from_str("42").unwrap())
            ])),
        );
        assert_eq!(hex::encode(hash.to_bytes()), "f4e4522ff98b6ba0ab5042d44da2458cd5fa6f97dc42aca1def58193f17a1375");
    }

    #[test]
    fn bigint_as_int() {
        let zero = BigInt::from_str("0").unwrap();
        let zero_int = zero.as_int().unwrap();
        assert_eq!(zero_int.0, 0i128);

        let pos = BigInt::from_str("1024").unwrap();
        let pos_int = pos.as_int().unwrap();
        assert_eq!(pos_int.0, 1024i128);

        let neg = BigInt::from_str("-1024").unwrap();
        let neg_int = neg.as_int().unwrap();
        assert_eq!(neg_int.0, -1024i128);
    }
}<|MERGE_RESOLUTION|>--- conflicted
+++ resolved
@@ -22,7 +22,30 @@
     T::deserialize(&mut raw)
 }
 
-<<<<<<< HEAD
+#[macro_export]
+macro_rules! to_from_json {
+    ($name:ident) => {
+        #[wasm_bindgen]
+        impl $name {
+            pub fn to_json(&self) -> Result<String, JsError> {
+                serde_json::to_string_pretty(&self)
+                    .map_err(|e| JsError::from_str(&format!("to_json: {}", e)))
+            }
+
+            #[cfg(all(target_arch = "wasm32", not(target_os = "emscripten")))]
+            pub fn to_js_value(&self) -> Result<JsValue, JsError> {
+                JsValue::from_serde(&self)
+                    .map_err(|e| JsError::from_str(&format!("to_js_value: {}", e)))
+            }
+
+            pub fn from_json(json: &str) -> Result<$name, JsError> {
+                serde_json::from_str(json)
+                    .map_err(|e| JsError::from_str(&format!("from_json: {}", e)))
+            }
+        }
+    }
+}
+
 #[macro_export]
 macro_rules! from_hex {
     // Custom from_bytes() code
@@ -36,7 +59,7 @@
                     Ok(_) => Ok($body?),
                     Err(e) => Err(JsError::from_str(&e.to_string()))
                 }
-                
+
             }
         }
         // non-wasm exposed DeserializeError return
@@ -54,24 +77,6 @@
     };
 }
 
-
-// There's no need to do wasm vs non-wasm as this call can't fail but
-// this is here just to provide a default Serialize-based impl
-// Note: Once again you can't use macros in impls with wasm-bindgen
-//       so make sure you invoke this outside of one
-=======
->>>>>>> ef546b44
-#[macro_export]
-macro_rules! to_from_json {
-    ($name:ident) => {
-        #[wasm_bindgen]
-        impl $name {
-            pub fn to_json(&self) -> Result<String, JsError> {
-                serde_json::to_string_pretty(&self)
-                    .map_err(|e| JsError::from_str(&format!("to_json: {}", e)))
-            }
-
-<<<<<<< HEAD
 #[macro_export]
 macro_rules! to_hex {
     ($name:ident) => {
@@ -93,19 +98,6 @@
         from_bytes!($name);
         to_hex!($name);
         from_hex!($name);
-=======
-            #[cfg(all(target_arch = "wasm32", not(target_os = "emscripten")))]
-            pub fn to_js_value(&self) -> Result<JsValue, JsError> {
-                JsValue::from_serde(&self)
-                    .map_err(|e| JsError::from_str(&format!("to_js_value: {}", e)))
-            }
-
-            pub fn from_json(json: &str) -> Result<$name, JsError> {
-                serde_json::from_str(json)
-                    .map_err(|e| JsError::from_str(&format!("from_json: {}", e)))
-            }
-        }
->>>>>>> ef546b44
     }
 }
 
