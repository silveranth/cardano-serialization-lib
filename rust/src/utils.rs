--- conflicted
+++ resolved
@@ -1322,87 +1322,6 @@
     internal_get_deposit(&txbody.certs, &pool_deposit, &key_deposit)
 }
 
-<<<<<<< HEAD
-=======
-// <TODO:REMOVE_AFTER_BABBAGE>
-struct OutputSizeConstants {
-    k0: usize,
-    k1: usize,
-    k2: usize,
-}
-
-// <TODO:REMOVE_AFTER_BABBAGE>
-fn quot<T>(a: T, b: T) -> T
-    where T: Sub<Output=T> + Rem<Output=T> + Div<Output=T> + Copy + Clone + std::fmt::Display {
-    (a - (a % b)) / b
-}
-
-// <TODO:REMOVE_AFTER_BABBAGE>
-fn bundle_size(
-    assets: &Value,
-    constants: &OutputSizeConstants,
-) -> usize {
-    // based on https://github.com/input-output-hk/cardano-ledger-specs/blob/master/doc/explanations/min-utxo-alonzo.rst
-    match &assets.multiasset {
-        None => 2, // coinSize according the minimum value function
-        Some(assets) => {
-            let num_assets = assets.0
-                .values()
-                .fold(
-                    0,
-                    |acc, next| acc + next.len(),
-                );
-            let sum_asset_name_lengths = assets.0
-                .values()
-                .flat_map(|assets| assets.0.keys())
-                .unique_by(|asset| asset.name())
-                .fold(
-                    0,
-                    |acc, next| acc + next.0.len(),
-                );
-            let sum_policy_id_lengths = assets.0
-                .keys()
-                .fold(
-                    0,
-                    |acc, next| acc + next.0.len(),
-                );
-            // converts bytes to 8-byte long words, rounding up
-            fn roundup_bytes_to_words(b: usize) -> usize {
-                quot(b + 7, 8)
-            }
-            constants.k0 + roundup_bytes_to_words(
-                (num_assets * constants.k1) + sum_asset_name_lengths +
-                    (constants.k2 * sum_policy_id_lengths)
-            )
-        }
-    }
-}
-
-// <TODO:REMOVE_AFTER_BABBAGE>
-fn _min_ada_required_legacy(
-    assets: &Value,
-    has_data_hash: bool, // whether the output includes a data hash
-    coins_per_utxo_word: &BigNum, // protocol parameter (in lovelace)
-) -> Result<BigNum, JsError> {
-    // based on https://github.com/input-output-hk/cardano-ledger-specs/blob/master/doc/explanations/min-utxo-alonzo.rst
-    let data_hash_size = if has_data_hash { 10 } else { 0 }; // in words
-    let utxo_entry_size_without_val = 27; // in words
-
-    let size = bundle_size(
-        &assets,
-        &OutputSizeConstants {
-            k0: 6,
-            k1: 12,
-            k2: 1,
-        },
-    );
-    let words = to_bignum(utxo_entry_size_without_val)
-        .checked_add(&to_bignum(size as u64))?
-        .checked_add(&to_bignum(data_hash_size))?;
-    coins_per_utxo_word.checked_mul(&words)
-}
-
->>>>>>> 2e045211
 #[derive(Debug, Clone, Eq, Ord, PartialEq, PartialOrd)]
 pub struct MinOutputAdaCalculator {
     output: TransactionOutput,
