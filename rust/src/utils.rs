--- conflicted
+++ resolved
@@ -2378,7 +2378,90 @@
     }
 
     #[test]
-<<<<<<< HEAD
+    fn test_bigint_add() {
+        assert_eq!(
+            to_bigint(10).add(&to_bigint(20)),
+            to_bigint(30),
+        );
+        assert_eq!(
+            to_bigint(500).add(&to_bigint(800)),
+            to_bigint(1300),
+        );
+    }
+
+    #[test]
+    fn test_bigint_mul() {
+        assert_eq!(
+            to_bigint(10).mul(&to_bigint(20)),
+            to_bigint(200),
+        );
+        assert_eq!(
+            to_bigint(500).mul(&to_bigint(800)),
+            to_bigint(400000),
+        );
+        assert_eq!(
+            to_bigint(12).mul(&to_bigint(22)),
+            to_bigint(264),
+        );
+    }
+
+    #[test]
+    fn test_bigint_div_ceil() {
+        assert_eq!(
+            to_bigint(20).div_ceil(&to_bigint(10)),
+            to_bigint(2),
+        );
+        assert_eq!(
+            to_bigint(20).div_ceil(&to_bigint(2)),
+            to_bigint(10),
+        );
+        assert_eq!(
+            to_bigint(21).div_ceil(&to_bigint(2)),
+            to_bigint(11),
+        );
+        assert_eq!(
+            to_bigint(6).div_ceil(&to_bigint(3)),
+            to_bigint(2),
+        );
+        assert_eq!(
+            to_bigint(5).div_ceil(&to_bigint(3)),
+            to_bigint(2),
+        );
+        assert_eq!(
+            to_bigint(7).div_ceil(&to_bigint(3)),
+            to_bigint(3),
+        );
+    }
+
+    #[test]
+    fn test_bignum_div() {
+        assert_eq!(
+            to_bignum(10).div_floor(&to_bignum(1)),
+            to_bignum(10),
+        );
+        assert_eq!(
+            to_bignum(10).div_floor(&to_bignum(3)),
+            to_bignum(3),
+        );
+        assert_eq!(
+            to_bignum(10).div_floor(&to_bignum(4)),
+            to_bignum(2),
+        );
+        assert_eq!(
+            to_bignum(10).div_floor(&to_bignum(5)),
+            to_bignum(2),
+        );
+        assert_eq!(
+            to_bignum(10).div_floor(&to_bignum(6)),
+            to_bignum(1),
+        );
+        assert_eq!(
+            to_bignum(10).div_floor(&to_bignum(12)),
+            to_bignum(0),
+        );
+    }
+
+    #[test]
     fn bigint_as_int() {
         let zero = BigInt::from_str("0").unwrap();
         let zero_int = zero.as_int().unwrap();
@@ -2391,88 +2474,5 @@
         let neg = BigInt::from_str("-1024").unwrap();
         let neg_int = neg.as_int().unwrap();
         assert_eq!(neg_int.0, -1024i128);
-=======
-    fn test_bigint_add() {
-        assert_eq!(
-            to_bigint(10).add(&to_bigint(20)),
-            to_bigint(30),
-        );
-        assert_eq!(
-            to_bigint(500).add(&to_bigint(800)),
-            to_bigint(1300),
-        );
-    }
-
-    #[test]
-    fn test_bigint_mul() {
-        assert_eq!(
-            to_bigint(10).mul(&to_bigint(20)),
-            to_bigint(200),
-        );
-        assert_eq!(
-            to_bigint(500).mul(&to_bigint(800)),
-            to_bigint(400000),
-        );
-        assert_eq!(
-            to_bigint(12).mul(&to_bigint(22)),
-            to_bigint(264),
-        );
-    }
-
-    #[test]
-    fn test_bigint_div_ceil() {
-        assert_eq!(
-            to_bigint(20).div_ceil(&to_bigint(10)),
-            to_bigint(2),
-        );
-        assert_eq!(
-            to_bigint(20).div_ceil(&to_bigint(2)),
-            to_bigint(10),
-        );
-        assert_eq!(
-            to_bigint(21).div_ceil(&to_bigint(2)),
-            to_bigint(11),
-        );
-        assert_eq!(
-            to_bigint(6).div_ceil(&to_bigint(3)),
-            to_bigint(2),
-        );
-        assert_eq!(
-            to_bigint(5).div_ceil(&to_bigint(3)),
-            to_bigint(2),
-        );
-        assert_eq!(
-            to_bigint(7).div_ceil(&to_bigint(3)),
-            to_bigint(3),
-        );
-    }
-
-    #[test]
-    fn test_bignum_div() {
-        assert_eq!(
-            to_bignum(10).div_floor(&to_bignum(1)),
-            to_bignum(10),
-        );
-        assert_eq!(
-            to_bignum(10).div_floor(&to_bignum(3)),
-            to_bignum(3),
-        );
-        assert_eq!(
-            to_bignum(10).div_floor(&to_bignum(4)),
-            to_bignum(2),
-        );
-        assert_eq!(
-            to_bignum(10).div_floor(&to_bignum(5)),
-            to_bignum(2),
-        );
-        assert_eq!(
-            to_bignum(10).div_floor(&to_bignum(6)),
-            to_bignum(1),
-        );
-        assert_eq!(
-            to_bignum(10).div_floor(&to_bignum(12)),
-            to_bignum(0),
-        );
->>>>>>> 641a4397
     }
 }