--- conflicted
+++ resolved
@@ -1388,20 +1388,11 @@
     pub fn calculate_ada(&self) -> Result<BigNum, JsError> {
         let coins_per_byte = self.data_cost.coins_per_byte();
         let mut output: TransactionOutput = self.output.clone();
-<<<<<<< HEAD
-        fn calc_required_coin(output: &TransactionOutput, coins_per_byte: &Coin) -> Result<Coin, JsError> {
-            Self::calc_size_cost(coins_per_byte,output.to_bytes().len())
-=======
         fn calc_required_coin(
             output: &TransactionOutput,
             coins_per_byte: &Coin,
         ) -> Result<Coin, JsError> {
-            //according to https://hydra.iohk.io/build/15339994/download/1/babbage-changes.pdf
-            //See on the page 9 getValue txout
-            BigNum::from(output.to_bytes().len())
-                .checked_add(&to_bignum(160))?
-                .checked_mul(&coins_per_byte)
->>>>>>> f178696f
+            Self::calc_size_cost(coins_per_byte,output.to_bytes().len())
         }
         for _ in 0..3 {
             let required_coin = calc_required_coin(&output, &coins_per_byte)?;
