--- conflicted
+++ resolved
@@ -5,7 +5,9 @@
 
 #[wasm_bindgen]
 #[derive(Clone, Debug, Eq, Hash, Ord, PartialEq, PartialOrd)]
-pub struct MetadataMap(LinkedHashMap<TransactionMetadatum, TransactionMetadatum>);
+pub struct MetadataMap(
+    LinkedHashMap<TransactionMetadatum, TransactionMetadatum>,
+);
 
 to_from_bytes!(MetadataMap);
 
@@ -46,10 +48,7 @@
     }
 
     pub fn get(&self, key: &TransactionMetadatum) -> Result<TransactionMetadatum, JsError> {
-        self.0
-            .get(key)
-            .map(|v| v.clone())
-            .ok_or_else(|| JsError::from_str(&format!("key {:?} not found", key)))
+        self.0.get(key).map(|v| v.clone()).ok_or_else(|| JsError::from_str(&format!("key {:?} not found", key)))
     }
 
     // convenience function for retrieving a string key
@@ -128,12 +127,22 @@
 
 #[wasm_bindgen]
 impl TransactionMetadatum {
-    pub fn new_map(map: &MetadataMap) -> Self {
-        Self(TransactionMetadatumEnum::MetadataMap(map.clone()))
-    }
-
-    pub fn new_list(list: &MetadataList) -> Self {
-        Self(TransactionMetadatumEnum::MetadataList(list.clone()))
+    pub fn new_map(
+        map: &MetadataMap,
+    ) -> Self {
+        Self(
+            TransactionMetadatumEnum::MetadataMap(
+                map.clone(),
+            ),
+        )
+    }
+
+    pub fn new_list(
+        list: &MetadataList,
+    ) -> Self {
+        Self(TransactionMetadatumEnum::MetadataList(
+            list.clone(),
+        ))
     }
 
     pub fn new_int(int: &Int) -> Self {
@@ -142,11 +151,7 @@
 
     pub fn new_bytes(bytes: Vec<u8>) -> Result<TransactionMetadatum, JsError> {
         if bytes.len() > MD_MAX_LEN {
-            Err(JsError::from_str(&format!(
-                "Max metadata bytes too long: {}, max = {}",
-                bytes.len(),
-                MD_MAX_LEN
-            )))
+            Err(JsError::from_str(&format!("Max metadata bytes too long: {}, max = {}", bytes.len(), MD_MAX_LEN)))
         } else {
             Ok(Self(TransactionMetadatumEnum::Bytes(bytes)))
         }
@@ -154,11 +159,7 @@
 
     pub fn new_text(text: String) -> Result<TransactionMetadatum, JsError> {
         if text.len() > MD_MAX_LEN {
-            Err(JsError::from_str(&format!(
-                "Max metadata string too long: {}, max = {}",
-                text.len(),
-                MD_MAX_LEN
-            )))
+            Err(JsError::from_str(&format!("Max metadata string too long: {}, max = {}", text.len(), MD_MAX_LEN)))
         } else {
             Ok(Self(TransactionMetadatumEnum::Text(text)))
         }
@@ -166,17 +167,25 @@
 
     pub fn kind(&self) -> TransactionMetadatumKind {
         match &self.0 {
-            TransactionMetadatumEnum::MetadataMap(_) => TransactionMetadatumKind::MetadataMap,
-            TransactionMetadatumEnum::MetadataList(_) => TransactionMetadatumKind::MetadataList,
+            TransactionMetadatumEnum::MetadataMap(_) => {
+                TransactionMetadatumKind::MetadataMap
+            }
+            TransactionMetadatumEnum::MetadataList(_) => {
+                TransactionMetadatumKind::MetadataList
+            }
             TransactionMetadatumEnum::Int(_) => TransactionMetadatumKind::Int,
             TransactionMetadatumEnum::Bytes(_) => TransactionMetadatumKind::Bytes,
             TransactionMetadatumEnum::Text(_) => TransactionMetadatumKind::Text,
         }
     }
 
-    pub fn as_map(&self) -> Result<MetadataMap, JsError> {
+    pub fn as_map(
+        &self,
+    ) -> Result<MetadataMap, JsError> {
         match &self.0 {
-            TransactionMetadatumEnum::MetadataMap(x) => Ok(x.clone()),
+            TransactionMetadatumEnum::MetadataMap(x) => {
+                Ok(x.clone())
+            }
             _ => Err(JsError::from_str("not a map")),
         }
     }
@@ -265,9 +274,7 @@
 
 #[wasm_bindgen]
 #[derive(Clone, Debug, Eq, Ord, PartialEq, PartialOrd)]
-pub struct GeneralTransactionMetadata(
-    LinkedHashMap<TransactionMetadatumLabel, TransactionMetadatum>,
-);
+pub struct GeneralTransactionMetadata(LinkedHashMap<TransactionMetadatumLabel, TransactionMetadatum>);
 
 to_from_bytes!(GeneralTransactionMetadata);
 
@@ -402,9 +409,7 @@
 
 // decodes from chunks of bytes in a list to a byte vector if that is the metadata format, otherwise returns None
 #[wasm_bindgen]
-pub fn decode_arbitrary_bytes_from_metadatum(
-    metadata: &TransactionMetadatum,
-) -> Result<Vec<u8>, JsError> {
+pub fn decode_arbitrary_bytes_from_metadatum(metadata: &TransactionMetadatum) -> Result<Vec<u8>, JsError> {
     let mut bytes = Vec::new();
     for elem in metadata.as_list()?.0 {
         bytes.append(&mut elem.as_bytes()?);
@@ -456,7 +461,8 @@
 
 fn supports_tagged_values(schema: MetadataJsonSchema) -> bool {
     match schema {
-        MetadataJsonSchema::NoConversions | MetadataJsonSchema::BasicConversions => false,
+        MetadataJsonSchema::NoConversions |
+        MetadataJsonSchema::BasicConversions => false,
         MetadataJsonSchema::DetailedSchema => true,
     }
 }
@@ -475,36 +481,23 @@
 
 // Converts JSON to Metadata according to MetadataJsonSchema
 #[wasm_bindgen]
-pub fn encode_json_str_to_metadatum(
-    json: String,
-    schema: MetadataJsonSchema,
-) -> Result<TransactionMetadatum, JsError> {
+pub fn encode_json_str_to_metadatum(json: String, schema: MetadataJsonSchema) -> Result<TransactionMetadatum, JsError> {
     let value = serde_json::from_str(&json).map_err(|e| JsError::from_str(&e.to_string()))?;
     encode_json_value_to_metadatum(value, schema)
 }
 
-pub fn encode_json_value_to_metadatum(
-    value: serde_json::Value,
-    schema: MetadataJsonSchema,
-) -> Result<TransactionMetadatum, JsError> {
+pub fn encode_json_value_to_metadatum(value: serde_json::Value, schema: MetadataJsonSchema) -> Result<TransactionMetadatum, JsError> {
     use serde_json::Value;
     fn encode_number(x: serde_json::Number) -> Result<TransactionMetadatum, JsError> {
         if let Some(x) = x.as_u64() {
-            Ok(TransactionMetadatum::new_int(&Int::new(&utils::to_bignum(
-                x,
-            ))))
+            Ok(TransactionMetadatum::new_int(&Int::new(&utils::to_bignum(x))))
         } else if let Some(x) = x.as_i64() {
-            Ok(TransactionMetadatum::new_int(&Int::new_negative(
-                &utils::to_bignum(-x as u64),
-            )))
+            Ok(TransactionMetadatum::new_int(&Int::new_negative(&utils::to_bignum(-x as u64))))
         } else {
             Err(JsError::from_str("floats not allowed in metadata"))
         }
     }
-    fn encode_string(
-        s: String,
-        schema: MetadataJsonSchema,
-    ) -> Result<TransactionMetadatum, JsError> {
+    fn encode_string(s: String, schema: MetadataJsonSchema) -> Result<TransactionMetadatum, JsError> {
         if schema == MetadataJsonSchema::BasicConversions {
             match hex_string_to_bytes(&s) {
                 Some(bytes) => TransactionMetadatum::new_bytes(bytes),
@@ -514,10 +507,7 @@
             TransactionMetadatum::new_text(s)
         }
     }
-    fn encode_array(
-        json_arr: Vec<Value>,
-        schema: MetadataJsonSchema,
-    ) -> Result<TransactionMetadatum, JsError> {
+    fn encode_array(json_arr: Vec<Value>, schema: MetadataJsonSchema) -> Result<TransactionMetadatum, JsError> {
         let mut arr = MetadataList::new();
         for value in json_arr {
             arr.add(&encode_json_value_to_metadatum(value, schema)?);
@@ -525,7 +515,8 @@
         Ok(TransactionMetadatum::new_list(&arr))
     }
     match schema {
-        MetadataJsonSchema::NoConversions | MetadataJsonSchema::BasicConversions => match value {
+        MetadataJsonSchema::NoConversions |
+        MetadataJsonSchema::BasicConversions => match value {
             Value::Null => Err(JsError::from_str("null not allowed in metadata")),
             Value::Bool(_) => Err(JsError::from_str("bools not allowed in metadata")),
             Value::Number(x) => encode_number(x),
@@ -545,7 +536,7 @@
                     map.insert(&key, &encode_json_value_to_metadatum(value, schema)?);
                 }
                 Ok(TransactionMetadatum::new_map(&map))
-            }
+            },
         },
         // we rely on tagged objects to control parsing here instead
         MetadataJsonSchema::DetailedSchema => match value {
@@ -559,14 +550,10 @@
                         Value::Number(x) => encode_number(x),
                         _ => Err(tag_mismatch()),
                     },
-                    "string" => {
-                        encode_string(v.as_str().ok_or_else(tag_mismatch)?.to_owned(), schema)
-                    }
+                    "string" => encode_string(v.as_str().ok_or_else(tag_mismatch)?.to_owned(), schema),
                     "bytes" => match hex::decode(v.as_str().ok_or_else(tag_mismatch)?) {
                         Ok(bytes) => TransactionMetadatum::new_bytes(bytes),
-                        Err(_) => Err(JsError::from_str(
-                            "invalid hex string in tagged byte-object",
-                        )),
+                        Err(_) => Err(JsError::from_str("invalid hex string in tagged byte-object")),
                     },
                     "list" => encode_array(v.as_array().ok_or_else(tag_mismatch)?.clone(), schema),
                     "map" => {
@@ -576,54 +563,37 @@
                         }
                         for entry in v.as_array().ok_or_else(tag_mismatch)? {
                             let entry_obj = entry.as_object().ok_or_else(map_entry_err)?;
-                            let raw_key = entry_obj.get("k").ok_or_else(map_entry_err)?;
+                            let raw_key = entry_obj
+                                .get("k")
+                                .ok_or_else(map_entry_err)?;
                             let value = entry_obj.get("v").ok_or_else(map_entry_err)?;
                             let key = encode_json_value_to_metadatum(raw_key.clone(), schema)?;
-                            map.insert(
-                                &key,
-                                &encode_json_value_to_metadatum(value.clone(), schema)?,
-                            );
+                            map.insert(&key, &encode_json_value_to_metadatum(value.clone(), schema)?);
                         }
                         Ok(TransactionMetadatum::new_map(&map))
-                    }
-                    invalid_key => Err(JsError::from_str(&format!(
-                        "key '{}' in tagged object not valid",
-                        invalid_key
-                    ))),
+                    },
+                    invalid_key => Err(JsError::from_str(&format!("key '{}' in tagged object not valid", invalid_key))),
                 }
-            }
-            _ => Err(JsError::from_str(
-                "DetailedSchema requires types to be tagged objects",
-            )),
+            },
+            _ => Err(JsError::from_str("DetailedSchema requires types to be tagged objects")),
         },
     }
 }
 
 // Converts Metadata to JSON according to MetadataJsonSchema
 #[wasm_bindgen]
-pub fn decode_metadatum_to_json_str(
-    metadatum: &TransactionMetadatum,
-    schema: MetadataJsonSchema,
-) -> Result<String, JsError> {
+pub fn decode_metadatum_to_json_str(metadatum: &TransactionMetadatum, schema: MetadataJsonSchema) -> Result<String, JsError> {
     let value = decode_metadatum_to_json_value(metadatum, schema)?;
     serde_json::to_string(&value).map_err(|e| JsError::from_str(&e.to_string()))
 }
 
-pub fn decode_metadatum_to_json_value(
-    metadatum: &TransactionMetadatum,
-    schema: MetadataJsonSchema,
-) -> Result<serde_json::Value, JsError> {
+pub fn decode_metadatum_to_json_value(metadatum: &TransactionMetadatum, schema: MetadataJsonSchema) -> Result<serde_json::Value, JsError> {
     use serde_json::Value;
     use std::convert::TryFrom;
-    fn decode_key(
-        key: &TransactionMetadatum,
-        schema: MetadataJsonSchema,
-    ) -> Result<String, JsError> {
+    fn decode_key(key: &TransactionMetadatum, schema: MetadataJsonSchema) -> Result<String, JsError> {
         match &key.0 {
             TransactionMetadatumEnum::Text(s) => Ok(s.clone()),
-            TransactionMetadatumEnum::Bytes(b) if schema != MetadataJsonSchema::NoConversions => {
-                Ok(bytes_to_hex_string(b.as_ref()))
-            }
+            TransactionMetadatumEnum::Bytes(b) if schema != MetadataJsonSchema::NoConversions => Ok(bytes_to_hex_string(b.as_ref())),
             TransactionMetadatumEnum::Int(i) if schema != MetadataJsonSchema::NoConversions => {
                 let int_str = if i.0 >= 0 {
                     u64::try_from(i.0).map(|x| x.to_string())
@@ -631,57 +601,25 @@
                     i64::try_from(i.0).map(|x| x.to_string())
                 };
                 int_str.map_err(|e| JsError::from_str(&e.to_string()))
-            }
-            TransactionMetadatumEnum::MetadataList(list)
-                if schema == MetadataJsonSchema::DetailedSchema =>
-            {
-                decode_metadatum_to_json_str(&TransactionMetadatum::new_list(&list), schema)
-            }
-            TransactionMetadatumEnum::MetadataMap(map)
-                if schema == MetadataJsonSchema::DetailedSchema =>
-            {
-                decode_metadatum_to_json_str(&TransactionMetadatum::new_map(&map), schema)
-            }
-            _ => Err(JsError::from_str(&format!(
-                "key type {:?} not allowed in JSON under specified schema",
-                key.0
-            ))),
+            },
+            TransactionMetadatumEnum::MetadataList(list) if schema == MetadataJsonSchema::DetailedSchema => decode_metadatum_to_json_str(&TransactionMetadatum::new_list(&list), schema),
+            TransactionMetadatumEnum::MetadataMap(map) if schema == MetadataJsonSchema::DetailedSchema => decode_metadatum_to_json_str(&TransactionMetadatum::new_map(&map), schema),
+            _ => Err(JsError::from_str(&format!("key type {:?} not allowed in JSON under specified schema", key.0))),
         }
     }
     let (type_key, value) = match &metadatum.0 {
         TransactionMetadatumEnum::MetadataMap(map) => match schema {
-            MetadataJsonSchema::NoConversions | MetadataJsonSchema::BasicConversions => {
+            MetadataJsonSchema::NoConversions |
+            MetadataJsonSchema::BasicConversions => {
                 // treats maps directly as JSON maps
                 let mut json_map = serde_json::map::Map::with_capacity(map.len());
                 for (key, value) in map.0.iter() {
                     json_map.insert(
                         decode_key(key, schema)?,
-                        decode_metadatum_to_json_value(value, schema)?,
+                        decode_metadatum_to_json_value(value, schema)?
                     );
                 }
                 ("map", Value::from(json_map))
-<<<<<<< HEAD
-            }
-
-            MetadataJsonSchema::DetailedSchema => (
-                "map",
-                Value::from(
-                    map.0
-                        .iter()
-                        .map(|(key, value)| {
-                            // must encode maps as JSON lists of objects with k/v keys
-                            // also in these schemas we support more key types than strings
-                            let k = decode_metadatum_to_json_value(key, schema)?;
-                            let v = decode_metadatum_to_json_value(value, schema)?;
-                            let mut kv_obj = serde_json::map::Map::with_capacity(2);
-                            kv_obj.insert(String::from("k"), Value::from(k));
-                            kv_obj.insert(String::from("v"), v);
-                            Ok(Value::from(kv_obj))
-                        })
-                        .collect::<Result<Vec<_>, JsError>>()?,
-                ),
-            ),
-=======
             },
 
             MetadataJsonSchema::DetailedSchema => ("map", Value::from(map.0.iter().map(|(key, value)| {
@@ -699,39 +637,19 @@
             ("list", Value::from(arr.0.iter().map(|e| {
                 decode_metadatum_to_json_value(e, schema)
             }).collect::<Result<Vec<_>, JsError>>()?))
->>>>>>> ee29de47
         },
-        TransactionMetadatumEnum::MetadataList(arr) => (
-            "list",
-            Value::from(
-                arr.0
-                    .iter()
-                    .map(|e| decode_metadatum_to_json_value(e, schema))
-                    .collect::<Result<Vec<_>, JsError>>()?,
-            ),
-        ),
-        TransactionMetadatumEnum::Int(x) => (
-            "int",
-            if x.0 >= 0 {
-                Value::from(u64::try_from(x.0).map_err(|e| JsError::from_str(&e.to_string()))?)
-            } else {
-                Value::from(i64::try_from(x.0).map_err(|e| JsError::from_str(&e.to_string()))?)
-            },
-        ),
-        TransactionMetadatumEnum::Bytes(bytes) => (
-            "bytes",
-            match schema {
-                MetadataJsonSchema::NoConversions => Err(JsError::from_str(
-                    "bytes not allowed in JSON in specified schema",
-                )),
-                // 0x prefix
-                MetadataJsonSchema::BasicConversions => {
-                    Ok(Value::from(bytes_to_hex_string(bytes.as_ref())))
-                }
-                // no prefix
-                MetadataJsonSchema::DetailedSchema => Ok(Value::from(hex::encode(bytes))),
-            }?,
-        ),
+        TransactionMetadatumEnum::Int(x) => ("int", if x.0 >= 0 {
+            Value::from(u64::try_from(x.0).map_err(|e| JsError::from_str(&e.to_string()))?)
+        } else {
+            Value::from(i64::try_from(x.0).map_err(|e| JsError::from_str(&e.to_string()))?)
+        }),
+        TransactionMetadatumEnum::Bytes(bytes) => ("bytes", match schema {
+            MetadataJsonSchema::NoConversions => Err(JsError::from_str("bytes not allowed in JSON in specified schema")),
+            // 0x prefix
+            MetadataJsonSchema::BasicConversions => Ok(Value::from(bytes_to_hex_string(bytes.as_ref()))),
+            // no prefix
+            MetadataJsonSchema::DetailedSchema => Ok(Value::from(hex::encode(bytes))),
+        }?),
         TransactionMetadatumEnum::Text(s) => ("string", Value::from(s.clone())),
     };
     // potentially wrap value in a keyed map to represent more types
@@ -746,10 +664,7 @@
 
 // serialization
 impl cbor_event::se::Serialize for MetadataMap {
-    fn serialize<'se, W: Write>(
-        &self,
-        serializer: &'se mut Serializer<W>,
-    ) -> cbor_event::Result<&'se mut Serializer<W>> {
+    fn serialize<'se, W: Write>(&self, serializer: &'se mut Serializer<W>) -> cbor_event::Result<&'se mut Serializer<W>> {
         serializer.write_map(cbor_event::Len::Len(self.0.len() as u64))?;
         for (key, value) in &self.0 {
             key.serialize(serializer)?;
@@ -765,32 +680,13 @@
         let mut entries: Vec<(TransactionMetadatum, TransactionMetadatum)> = Vec::new();
         (|| -> Result<_, DeserializeError> {
             let len = raw.map()?;
-<<<<<<< HEAD
-            while match len {
-                cbor_event::Len::Len(n) => table.len() < n as usize,
-                cbor_event::Len::Indefinite => true,
-            } {
-=======
             while match len { cbor_event::Len::Len(n) => entries.len() < n as usize, cbor_event::Len::Indefinite => true, } {
->>>>>>> ee29de47
                 if raw.cbor_type()? == CBORType::Special {
                     assert_eq!(raw.special()?, CBORSpecial::Break);
                     break;
                 }
                 let key = TransactionMetadatum::deserialize(raw)?;
                 let value = TransactionMetadatum::deserialize(raw)?;
-<<<<<<< HEAD
-                if table.insert(key.clone(), value).is_some() {
-                    return Err(DeserializeFailure::DuplicateKey(Key::Str(String::from(
-                        "some complicated/unsupported type",
-                    )))
-                    .into());
-                }
-            }
-            Ok(())
-        })()
-        .map_err(|e| e.annotate("MetadataMap"))?;
-=======
                 entries.push((key.clone(), value));
             }
             Ok(())
@@ -801,16 +697,12 @@
                 // return Err(DeserializeFailure::DuplicateKey(Key::Str(String::from("some complicated/unsupported type"))).into());
             }
         });
->>>>>>> ee29de47
         Ok(Self(table))
     }
 }
 
 impl cbor_event::se::Serialize for MetadataList {
-    fn serialize<'se, W: Write>(
-        &self,
-        serializer: &'se mut Serializer<W>,
-    ) -> cbor_event::Result<&'se mut Serializer<W>> {
+    fn serialize<'se, W: Write>(&self, serializer: &'se mut Serializer<W>) -> cbor_event::Result<&'se mut Serializer<W>> {
         serializer.write_array(cbor_event::Len::Len(self.0.len() as u64))?;
         for element in &self.0 {
             element.serialize(serializer)?;
@@ -824,10 +716,7 @@
         let mut arr = Vec::new();
         (|| -> Result<_, DeserializeError> {
             let len = raw.array()?;
-            while match len {
-                cbor_event::Len::Len(n) => arr.len() < n as usize,
-                cbor_event::Len::Indefinite => true,
-            } {
+            while match len { cbor_event::Len::Len(n) => arr.len() < n as usize, cbor_event::Len::Indefinite => true, } {
                 if raw.cbor_type()? == CBORType::Special {
                     assert_eq!(raw.special()?, CBORSpecial::Break);
                     break;
@@ -835,23 +724,29 @@
                 arr.push(TransactionMetadatum::deserialize(raw)?);
             }
             Ok(())
-        })()
-        .map_err(|e| e.annotate("MetadataList"))?;
+        })().map_err(|e| e.annotate("MetadataList"))?;
         Ok(Self(arr))
     }
 }
 
 impl cbor_event::se::Serialize for TransactionMetadatumEnum {
-    fn serialize<'se, W: Write>(
-        &self,
-        serializer: &'se mut Serializer<W>,
-    ) -> cbor_event::Result<&'se mut Serializer<W>> {
+    fn serialize<'se, W: Write>(&self, serializer: &'se mut Serializer<W>) -> cbor_event::Result<&'se mut Serializer<W>> {
         match self {
-            TransactionMetadatumEnum::MetadataMap(x) => x.serialize(serializer),
-            TransactionMetadatumEnum::MetadataList(x) => x.serialize(serializer),
-            TransactionMetadatumEnum::Int(x) => x.serialize(serializer),
-            TransactionMetadatumEnum::Bytes(x) => serializer.write_bytes(&x),
-            TransactionMetadatumEnum::Text(x) => serializer.write_text(&x),
+            TransactionMetadatumEnum::MetadataMap(x) => {
+                x.serialize(serializer)
+            },
+            TransactionMetadatumEnum::MetadataList(x) => {
+                x.serialize(serializer)
+            },
+            TransactionMetadatumEnum::Int(x) => {
+                x.serialize(serializer)
+            },
+            TransactionMetadatumEnum::Bytes(x) => {
+                serializer.write_bytes(&x)
+            },
+            TransactionMetadatumEnum::Text(x) => {
+                serializer.write_text(&x)
+            },
         }
     }
 }
@@ -859,34 +754,19 @@
 impl Deserialize for TransactionMetadatumEnum {
     fn deserialize<R: BufRead + Seek>(raw: &mut Deserializer<R>) -> Result<Self, DeserializeError> {
         match raw.cbor_type()? {
-            CBORType::Array => {
-                MetadataList::deserialize(raw).map(TransactionMetadatumEnum::MetadataList)
-            }
-            CBORType::Map => {
-                MetadataMap::deserialize(raw).map(TransactionMetadatumEnum::MetadataMap)
-            }
-            CBORType::Bytes => TransactionMetadatum::new_bytes(raw.bytes()?)
-                .map(|m| m.0)
-                .map_err(|e| DeserializeFailure::Metadata(e).into()),
-            CBORType::Text => TransactionMetadatum::new_text(raw.text()?)
-                .map(|m| m.0)
-                .map_err(|e| DeserializeFailure::Metadata(e).into()),
-            CBORType::UnsignedInteger | CBORType::NegativeInteger => {
-                Int::deserialize(raw).map(TransactionMetadatumEnum::Int)
-            }
-            _ => Err(DeserializeError::new(
-                "TransactionMetadatumEnum",
-                DeserializeFailure::NoVariantMatched.into(),
-            )),
+            CBORType::Array => MetadataList::deserialize(raw).map(TransactionMetadatumEnum::MetadataList),
+            CBORType::Map => MetadataMap::deserialize(raw).map(TransactionMetadatumEnum::MetadataMap),
+            CBORType::Bytes => TransactionMetadatum::new_bytes(raw.bytes()?).map(|m| m.0).map_err(|e| DeserializeFailure::Metadata(e).into()),
+            CBORType::Text => TransactionMetadatum::new_text(raw.text()?).map(|m| m.0).map_err(|e| DeserializeFailure::Metadata(e).into()),
+            CBORType::UnsignedInteger |
+            CBORType::NegativeInteger => Int::deserialize(raw).map(TransactionMetadatumEnum::Int),
+            _ => Err(DeserializeError::new("TransactionMetadatumEnum", DeserializeFailure::NoVariantMatched.into()))
         }
     }
 }
 
 impl cbor_event::se::Serialize for TransactionMetadatum {
-    fn serialize<'se, W: Write>(
-        &self,
-        serializer: &'se mut Serializer<W>,
-    ) -> cbor_event::Result<&'se mut Serializer<W>> {
+    fn serialize<'se, W: Write>(&self, serializer: &'se mut Serializer<W>) -> cbor_event::Result<&'se mut Serializer<W>> {
         self.0.serialize(serializer)
     }
 }
@@ -898,10 +778,7 @@
 }
 
 impl cbor_event::se::Serialize for TransactionMetadatumLabels {
-    fn serialize<'se, W: Write>(
-        &self,
-        serializer: &'se mut Serializer<W>,
-    ) -> cbor_event::Result<&'se mut Serializer<W>> {
+    fn serialize<'se, W: Write>(&self, serializer: &'se mut Serializer<W>) -> cbor_event::Result<&'se mut Serializer<W>> {
         serializer.write_array(cbor_event::Len::Len(self.0.len() as u64))?;
         for element in &self.0 {
             element.serialize(serializer)?;
@@ -915,10 +792,7 @@
         let mut arr = Vec::new();
         (|| -> Result<_, DeserializeError> {
             let len = raw.array()?;
-            while match len {
-                cbor_event::Len::Len(n) => arr.len() < n as usize,
-                cbor_event::Len::Indefinite => true,
-            } {
+            while match len { cbor_event::Len::Len(n) => arr.len() < n as usize, cbor_event::Len::Indefinite => true, } {
                 if raw.cbor_type()? == CBORType::Special {
                     assert_eq!(raw.special()?, CBORSpecial::Break);
                     break;
@@ -926,17 +800,13 @@
                 arr.push(TransactionMetadatumLabel::deserialize(raw)?);
             }
             Ok(())
-        })()
-        .map_err(|e| e.annotate("TransactionMetadatumLabels"))?;
+        })().map_err(|e| e.annotate("TransactionMetadatumLabels"))?;
         Ok(Self(arr))
     }
 }
 
 impl cbor_event::se::Serialize for GeneralTransactionMetadata {
-    fn serialize<'se, W: Write>(
-        &self,
-        serializer: &'se mut Serializer<W>,
-    ) -> cbor_event::Result<&'se mut Serializer<W>> {
+    fn serialize<'se, W: Write>(&self, serializer: &'se mut Serializer<W>) -> cbor_event::Result<&'se mut Serializer<W>> {
         serializer.write_map(cbor_event::Len::Len(self.0.len() as u64))?;
         for (key, value) in &self.0 {
             key.serialize(serializer)?;
@@ -951,10 +821,7 @@
         let mut table = LinkedHashMap::new();
         (|| -> Result<_, DeserializeError> {
             let len = raw.map()?;
-            while match len {
-                cbor_event::Len::Len(n) => table.len() < n as usize,
-                cbor_event::Len::Indefinite => true,
-            } {
+            while match len { cbor_event::Len::Len(n) => table.len() < n as usize, cbor_event::Len::Indefinite => true, } {
                 if raw.cbor_type()? == CBORType::Special {
                     assert_eq!(raw.special()?, CBORSpecial::Break);
                     break;
@@ -962,38 +829,27 @@
                 let key = TransactionMetadatumLabel::deserialize(raw)?;
                 let value = TransactionMetadatum::deserialize(raw)?;
                 if table.insert(key.clone(), value).is_some() {
-                    return Err(DeserializeFailure::DuplicateKey(Key::Str(String::from(
-                        "some complicated/unsupported type",
-                    )))
-                    .into());
+                    return Err(DeserializeFailure::DuplicateKey(Key::Str(String::from("some complicated/unsupported type"))).into());
                 }
             }
             Ok(())
-        })()
-        .map_err(|e| e.annotate("GeneralTransactionMetadata"))?;
+        })().map_err(|e| e.annotate("GeneralTransactionMetadata"))?;
         Ok(Self(table))
     }
 }
 
 impl cbor_event::se::Serialize for AuxiliaryData {
-    fn serialize<'se, W: Write>(
-        &self,
-        serializer: &'se mut Serializer<W>,
-    ) -> cbor_event::Result<&'se mut Serializer<W>> {
+    fn serialize<'se, W: Write>(&self, serializer: &'se mut Serializer<W>) -> cbor_event::Result<&'se mut Serializer<W>> {
         // we still serialize using the shelley-mary era format as it is still supported
         // and it takes up less space on-chain so this should be better for scaling.
         // Plus the code was already written for shelley-mary anyway
-<<<<<<< HEAD
-        if self.metadata.is_some() && self.plutus_scripts.is_none() {
-=======
         if !self.prefer_alonzo_format && self.metadata.is_some() && self.plutus_scripts.is_none() {
->>>>>>> ee29de47
             match &self.native_scripts() {
                 Some(native_scripts) => {
                     serializer.write_array(cbor_event::Len::Len(2))?;
                     self.metadata.as_ref().unwrap().serialize(serializer)?;
                     native_scripts.serialize(serializer)
-                }
+                },
                 None => self.metadata.as_ref().unwrap().serialize(serializer),
             }
         } else {
@@ -1003,15 +859,7 @@
             };
             // new format with plutus support
             serializer.write_tag(259u64)?;
-<<<<<<< HEAD
-            serializer.write_map(cbor_event::Len::Len(
-                if self.metadata.is_some() { 1 } else { 0 }
-                    + if self.native_scripts.is_some() { 1 } else { 0 }
-                    + if self.plutus_scripts.is_some() { 1 } else { 0 },
-            ))?;
-=======
             serializer.write_map(cbor_event::Len::Len(opt64(&self.metadata) + opt64(&self.native_scripts) + plutus_added_length))?;
->>>>>>> ee29de47
             if let Some(metadata) = &self.metadata {
                 serializer.write_unsigned_integer(0)?;
                 metadata.serialize(serializer)?;
@@ -1042,13 +890,7 @@
                 CBORType::Tag => {
                     let tag = raw.tag()?;
                     if tag != 259 {
-                        return Err(DeserializeError::new(
-                            "AuxiliaryData",
-                            DeserializeFailure::TagMismatch {
-                                found: tag,
-                                expected: 259,
-                            },
-                        ));
+                        return Err(DeserializeError::new("AuxiliaryData", DeserializeFailure::TagMismatch{ found: tag, expected: 259 }));
                     }
                     let len = raw.map()?;
                     let mut read_len = CBORReadLen::new(len);
@@ -1057,62 +899,22 @@
                     let mut plutus_scripts_v1 = None;
                     let mut plutus_scripts_v2 = None;
                     let mut read = 0;
-                    while match len {
-                        cbor_event::Len::Len(n) => read < n as usize,
-                        cbor_event::Len::Indefinite => true,
-                    } {
+                    while match len { cbor_event::Len::Len(n) => read < n as usize, cbor_event::Len::Indefinite => true, } {
                         match raw.cbor_type()? {
                             CBORType::UnsignedInteger => match raw.unsigned_integer()? {
-                                0 => {
+                                0 =>  {
                                     if metadata.is_some() {
-                                        return Err(
-                                            DeserializeFailure::DuplicateKey(Key::Uint(0)).into()
-                                        );
+                                        return Err(DeserializeFailure::DuplicateKey(Key::Uint(0)).into());
                                     }
-                                    metadata = Some(
-                                        (|| -> Result<_, DeserializeError> {
-                                            read_len.read_elems(1)?;
-                                            Ok(GeneralTransactionMetadata::deserialize(raw)?)
-                                        })()
-                                        .map_err(|e| e.annotate("metadata"))?,
-                                    );
-                                }
-                                1 => {
+                                    metadata = Some((|| -> Result<_, DeserializeError> {
+                                        read_len.read_elems(1)?;
+                                        Ok(GeneralTransactionMetadata::deserialize(raw)?)
+                                    })().map_err(|e| e.annotate("metadata"))?);
+                                },
+                                1 =>  {
                                     if native_scripts.is_some() {
-                                        return Err(
-                                            DeserializeFailure::DuplicateKey(Key::Uint(1)).into()
-                                        );
+                                        return Err(DeserializeFailure::DuplicateKey(Key::Uint(1)).into());
                                     }
-<<<<<<< HEAD
-                                    native_scripts = Some(
-                                        (|| -> Result<_, DeserializeError> {
-                                            read_len.read_elems(1)?;
-                                            Ok(NativeScripts::deserialize(raw)?)
-                                        })()
-                                        .map_err(|e| e.annotate("native_scripts"))?,
-                                    );
-                                }
-                                2 => {
-                                    if plutus_scripts.is_some() {
-                                        return Err(
-                                            DeserializeFailure::DuplicateKey(Key::Uint(2)).into()
-                                        );
-                                    }
-                                    plutus_scripts = Some(
-                                        (|| -> Result<_, DeserializeError> {
-                                            read_len.read_elems(1)?;
-                                            Ok(PlutusScripts::deserialize(raw)?)
-                                        })()
-                                        .map_err(|e| e.annotate("plutus_scripts"))?,
-                                    );
-                                }
-                                unknown_key => {
-                                    return Err(DeserializeFailure::UnknownKey(Key::Uint(
-                                        unknown_key,
-                                    ))
-                                    .into())
-                                }
-=======
                                     native_scripts = Some((|| -> Result<_, DeserializeError> {
                                         read_len.read_elems(1)?;
                                         Ok(NativeScripts::deserialize(raw)?)
@@ -1137,28 +939,18 @@
                                     })().map_err(|e| e.annotate("plutus_scripts_v2"))?);
                                 },
                                 unknown_key => return Err(DeserializeFailure::UnknownKey(Key::Uint(unknown_key)).into()),
->>>>>>> ee29de47
                             },
                             CBORType::Text => match raw.text()?.as_str() {
-                                unknown_key => {
-                                    return Err(DeserializeFailure::UnknownKey(Key::Str(
-                                        unknown_key.to_owned(),
-                                    ))
-                                    .into())
-                                }
+                                unknown_key => return Err(DeserializeFailure::UnknownKey(Key::Str(unknown_key.to_owned())).into()),
                             },
                             CBORType::Special => match len {
-                                cbor_event::Len::Len(_) => {
-                                    return Err(DeserializeFailure::BreakInDefiniteLen.into())
-                                }
+                                cbor_event::Len::Len(_) => return Err(DeserializeFailure::BreakInDefiniteLen.into()),
                                 cbor_event::Len::Indefinite => match raw.special()? {
                                     CBORSpecial::Break => break,
                                     _ => return Err(DeserializeFailure::EndingBreakMissing.into()),
                                 },
                             },
-                            other_type => {
-                                return Err(DeserializeFailure::UnexpectedKeyType(other_type).into())
-                            }
+                            other_type => return Err(DeserializeFailure::UnexpectedKeyType(other_type).into()),
                         }
                         read += 1;
                     }
@@ -1175,7 +967,7 @@
                         plutus_scripts,
                         prefer_alonzo_format: true,
                     })
-                }
+                },
                 // shelley mary format (still valid for alonzo)
                 CBORType::Array => {
                     let len = raw.array()?;
@@ -1183,12 +975,10 @@
                     read_len.read_elems(2)?;
                     let metadata = (|| -> Result<_, DeserializeError> {
                         Ok(GeneralTransactionMetadata::deserialize(raw)?)
-                    })()
-                    .map_err(|e| e.annotate("metadata"))?;
+                    })().map_err(|e| e.annotate("metadata"))?;
                     let native_scripts = (|| -> Result<_, DeserializeError> {
                         Ok(NativeScripts::deserialize(raw)?)
-                    })()
-                    .map_err(|e| e.annotate("native_scripts"))?;
+                    })().map_err(|e| e.annotate("native_scripts"))?;
                     match len {
                         cbor_event::Len::Len(_) => (),
                         cbor_event::Len::Indefinite => match raw.special()? {
@@ -1202,21 +992,17 @@
                         plutus_scripts: None,
                         prefer_alonzo_format: false,
                     })
-                }
+                },
                 // shelley pre-mary format (still valid for alonzo + mary)
                 CBORType::Map => Ok(Self {
-                    metadata: Some(
-                        GeneralTransactionMetadata::deserialize(raw)
-                            .map_err(|e| e.annotate("metadata"))?,
-                    ),
+                    metadata: Some(GeneralTransactionMetadata::deserialize(raw).map_err(|e| e.annotate("metadata"))?),
                     native_scripts: None,
                     plutus_scripts: None,
                     prefer_alonzo_format: false,
                 }),
-                _ => return Err(DeserializeFailure::NoVariantMatched)?,
-            }
-        })()
-        .map_err(|e| e.annotate("AuxiliaryData"))
+                _ => return Err(DeserializeFailure::NoVariantMatched)?
+            }
+        })().map_err(|e| e.annotate("AuxiliaryData"))
     }
 }
 
@@ -1235,57 +1021,35 @@
     #[test]
     fn json_encoding_no_conversions() {
         let input_str = String::from("{\"receiver_id\": \"SJKdj34k3jjKFDKfjFUDfdjkfd\",\"sender_id\": \"jkfdsufjdk34h3Sdfjdhfduf873\",\"comment\": \"happy birthday\",\"tags\": [0, 264, -1024, 32]}");
-        let metadata =
-            encode_json_str_to_metadatum(input_str.clone(), MetadataJsonSchema::NoConversions)
-                .expect("encode failed");
+        let metadata = encode_json_str_to_metadatum(input_str.clone(), MetadataJsonSchema::NoConversions).expect("encode failed");
         let map = metadata.as_map().unwrap();
-        assert_eq!(
-            map.get_str("receiver_id").unwrap().as_text().unwrap(),
-            "SJKdj34k3jjKFDKfjFUDfdjkfd"
-        );
-        assert_eq!(
-            map.get_str("sender_id").unwrap().as_text().unwrap(),
-            "jkfdsufjdk34h3Sdfjdhfduf873"
-        );
-        assert_eq!(
-            map.get_str("comment").unwrap().as_text().unwrap(),
-            "happy birthday"
-        );
+        assert_eq!(map.get_str("receiver_id").unwrap().as_text().unwrap(), "SJKdj34k3jjKFDKfjFUDfdjkfd");
+        assert_eq!(map.get_str("sender_id").unwrap().as_text().unwrap(), "jkfdsufjdk34h3Sdfjdhfduf873");
+        assert_eq!(map.get_str("comment").unwrap().as_text().unwrap(), "happy birthday");
         let tags = map.get_str("tags").unwrap().as_list().unwrap();
-        let tags_i32 = tags
-            .0
-            .iter()
-            .map(|md| md.as_int().unwrap().as_i32_or_fail().unwrap())
-            .collect::<Vec<i32>>();
+        let tags_i32 = tags.0.iter().map(|md| md.as_int().unwrap().as_i32_or_fail().unwrap()).collect::<Vec<i32>>();
         assert_eq!(tags_i32, vec![0, 264, -1024, 32]);
-        let output_str = decode_metadatum_to_json_str(&metadata, MetadataJsonSchema::NoConversions)
-            .expect("decode failed");
+        let output_str = decode_metadatum_to_json_str(&metadata, MetadataJsonSchema::NoConversions).expect("decode failed");
         let input_json: serde_json::Value = serde_json::from_str(&input_str).unwrap();
-        let output_json: serde_json::Value = serde_json::from_str(&output_str).unwrap();
+        let output_json: serde_json::Value= serde_json::from_str(&output_str).unwrap();
         assert_eq!(input_json, output_json);
     }
 
     #[test]
     fn json_encoding_basic() {
-        let input_str = String::from(
-            "{\"0x8badf00d\": \"0xdeadbeef\",\"9\": 5,\"obj\": {\"a\":[{\"5\": 2},{}]}}",
-        );
-        let metadata =
-            encode_json_str_to_metadatum(input_str.clone(), MetadataJsonSchema::BasicConversions)
-                .expect("encode failed");
+        let input_str = String::from("{\"0x8badf00d\": \"0xdeadbeef\",\"9\": 5,\"obj\": {\"a\":[{\"5\": 2},{}]}}");
+        let metadata = encode_json_str_to_metadatum(input_str.clone(), MetadataJsonSchema::BasicConversions).expect("encode failed");
         json_encoding_check_example_metadatum(&metadata);
-        let output_str =
-            decode_metadatum_to_json_str(&metadata, MetadataJsonSchema::BasicConversions)
-                .expect("decode failed");
+        let output_str = decode_metadatum_to_json_str(&metadata, MetadataJsonSchema::BasicConversions).expect("decode failed");
         let input_json: serde_json::Value = serde_json::from_str(&input_str).unwrap();
-        let output_json: serde_json::Value = serde_json::from_str(&output_str).unwrap();
+        let output_json: serde_json::Value= serde_json::from_str(&output_str).unwrap();
         assert_eq!(input_json, output_json);
     }
 
     #[test]
     fn json_encoding_detailed() {
         let input_str = String::from(
-            "{\"map\":[
+        "{\"map\":[
             {
                 \"k\":{\"bytes\":\"8badf00d\"},
                 \"v\":{\"bytes\":\"deadbeef\"}
@@ -1312,50 +1076,23 @@
                     }
                 ]}
             }
-        ]}",
-        );
-        let metadata =
-            encode_json_str_to_metadatum(input_str.clone(), MetadataJsonSchema::DetailedSchema)
-                .expect("encode failed");
+        ]}");
+        let metadata = encode_json_str_to_metadatum(input_str.clone(), MetadataJsonSchema::DetailedSchema).expect("encode failed");
         json_encoding_check_example_metadatum(&metadata);
-        let output_str =
-            decode_metadatum_to_json_str(&metadata, MetadataJsonSchema::DetailedSchema)
-                .expect("decode failed");
+        let output_str = decode_metadatum_to_json_str(&metadata, MetadataJsonSchema::DetailedSchema).expect("decode failed");
         let input_json: serde_json::Value = serde_json::from_str(&input_str).unwrap();
-        let output_json: serde_json::Value = serde_json::from_str(&output_str).unwrap();
+        let output_json: serde_json::Value= serde_json::from_str(&output_str).unwrap();
         assert_eq!(input_json, output_json);
     }
 
     fn json_encoding_check_example_metadatum(metadata: &TransactionMetadatum) {
         let map = metadata.as_map().unwrap();
-        assert_eq!(
-            map.get(&TransactionMetadatum::new_bytes(hex::decode("8badf00d").unwrap()).unwrap())
-                .unwrap()
-                .as_bytes()
-                .unwrap(),
-            hex::decode("deadbeef").unwrap()
-        );
-        assert_eq!(
-            map.get_i32(9)
-                .unwrap()
-                .as_int()
-                .unwrap()
-                .as_i32_or_fail()
-                .unwrap(),
-            5
-        );
+        assert_eq!(map.get(&TransactionMetadatum::new_bytes(hex::decode("8badf00d").unwrap()).unwrap()).unwrap().as_bytes().unwrap(), hex::decode("deadbeef").unwrap());
+        assert_eq!(map.get_i32(9).unwrap().as_int().unwrap().as_i32_or_fail().unwrap(), 5);
         let inner_map = map.get_str("obj").unwrap().as_map().unwrap();
         let a = inner_map.get_str("a").unwrap().as_list().unwrap();
         let a1 = a.get(0).as_map().unwrap();
-        assert_eq!(
-            a1.get_i32(5)
-                .unwrap()
-                .as_int()
-                .unwrap()
-                .as_i32_or_fail()
-                .unwrap(),
-            2
-        );
+        assert_eq!(a1.get_i32(5).unwrap().as_int().unwrap().as_i32_or_fail().unwrap(), 2);
         let a2 = a.get(1).as_map().unwrap();
         assert_eq!(a2.keys().len(), 0);
     }
@@ -1363,7 +1100,7 @@
     #[test]
     fn json_encoding_detailed_complex_key() {
         let input_str = String::from(
-            "{\"map\":[
+        "{\"map\":[
             {
             \"k\":{\"list\":[
                 {\"map\": [
@@ -1380,48 +1117,23 @@
             ]},
             \"v\":{\"int\":5}
             }
-        ]}",
-        );
-        let metadata =
-            encode_json_str_to_metadatum(input_str.clone(), MetadataJsonSchema::DetailedSchema)
-                .expect("encode failed");
+        ]}");
+        let metadata = encode_json_str_to_metadatum(input_str.clone(), MetadataJsonSchema::DetailedSchema).expect("encode failed");
 
         let map = metadata.as_map().unwrap();
         let key = map.keys().get(0);
-        assert_eq!(
-            map.get(&key)
-                .unwrap()
-                .as_int()
-                .unwrap()
-                .as_i32_or_fail()
-                .unwrap(),
-            5
-        );
+        assert_eq!(map.get(&key).unwrap().as_int().unwrap().as_i32_or_fail().unwrap(), 5);
         let key_list = key.as_list().unwrap();
         assert_eq!(key_list.len(), 2);
         let key_map = key_list.get(0).as_map().unwrap();
-        assert_eq!(
-            key_map
-                .get_i32(5)
-                .unwrap()
-                .as_int()
-                .unwrap()
-                .as_i32_or_fail()
-                .unwrap(),
-            -7
-        );
-        assert_eq!(
-            key_map.get_str("hello").unwrap().as_text().unwrap(),
-            "world"
-        );
+        assert_eq!(key_map.get_i32(5).unwrap().as_int().unwrap().as_i32_or_fail().unwrap(), -7);
+        assert_eq!(key_map.get_str("hello").unwrap().as_text().unwrap(), "world");
         let key_bytes = key_list.get(1).as_bytes().unwrap();
         assert_eq!(key_bytes, hex::decode("ff00ff00").unwrap());
 
-        let output_str =
-            decode_metadatum_to_json_str(&metadata, MetadataJsonSchema::DetailedSchema)
-                .expect("decode failed");
+        let output_str = decode_metadatum_to_json_str(&metadata, MetadataJsonSchema::DetailedSchema).expect("decode failed");
         let input_json: serde_json::Value = serde_json::from_str(&input_str).unwrap();
-        let output_json: serde_json::Value = serde_json::from_str(&output_str).unwrap();
+        let output_json: serde_json::Value= serde_json::from_str(&output_str).unwrap();
         assert_eq!(input_json, output_json);
     }
 
