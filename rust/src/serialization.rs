--- conflicted
+++ resolved
@@ -3582,11 +3582,7 @@
 
 #[cfg(test)]
 mod tests {
-<<<<<<< HEAD
-    use crate::fakes::{fake_bytes_32, fake_tx_input, fake_tx_output, fake_vkey};
-=======
     use crate::fakes::{fake_bytes_32, fake_signature, fake_tx_input, fake_tx_output, fake_vkey};
->>>>>>> 8eb01419
     use super::*;
 
     #[test]
@@ -3675,11 +3671,7 @@
                     &KESVKey::from_bytes(fake_bytes_32(5)).unwrap(),
                     123,
                     456,
-<<<<<<< HEAD
-                    &Ed25519Signature::from_bytes([6; 64].to_vec()).unwrap(),
-=======
                     &fake_signature(6),
->>>>>>> 8eb01419
                 ),
                 protocol_version: ProtocolVersion::new(12, 13),
             }
@@ -3698,8 +3690,6 @@
 
         assert_eq!(hbody2, HeaderBody::from_bytes(hbody2.to_bytes()).unwrap());
     }
-<<<<<<< HEAD
-=======
 
     #[test]
     fn test_witness_set_roundtrip() {
@@ -3734,5 +3724,4 @@
         witness_set_roundtrip(&PlutusScripts(vec![script_v2.clone()]));
         witness_set_roundtrip(&PlutusScripts(vec![script_v1.clone(), script_v2.clone()]));
     }
->>>>>>> 8eb01419
 }