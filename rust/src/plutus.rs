use std::io::{BufRead, Seek, Write};
use super::*;

// This library was code-generated using an experimental CDDL to rust tool:
// https://github.com/Emurgo/cddl-codegen

use cbor_event::{self, de::Deserializer, se::{Serialize, Serializer}};

use schemars::JsonSchema;


#[wasm_bindgen]
#[derive(Clone, Debug, Eq, Ord, PartialEq, PartialOrd)]
pub struct PlutusScript(Vec<u8>);

to_from_bytes!(PlutusScript);

#[wasm_bindgen]
impl PlutusScript {
    /**
     * Creates a new Plutus script from the RAW bytes of the compiled script.
     * This does NOT include any CBOR encoding around these bytes (e.g. from "cborBytes" in cardano-cli)
     * If you creating this from those you should use PlutusScript::from_bytes() instead.
     */
    pub fn new(bytes: Vec<u8>) -> PlutusScript {
        Self(bytes)
    }

    /**
     * The raw bytes of this compiled Plutus script.
     * If you need "cborBytes" for cardano-cli use PlutusScript::to_bytes() instead.
     */
    pub fn bytes(&self) -> Vec<u8> {
        self.0.clone()
    }
}

impl serde::Serialize for PlutusScript {
    fn serialize<S>(&self, serializer: S) -> Result<S::Ok, S::Error>
    where S: serde::Serializer {
        serializer.serialize_str(&hex::encode(&self.0))
    }
}

impl <'de> serde::de::Deserialize<'de> for PlutusScript {
    fn deserialize<D>(deserializer: D) -> Result<Self, D::Error> where
    D: serde::de::Deserializer<'de> {
        let s = <String as serde::de::Deserialize>::deserialize(deserializer)?;
        hex::decode(&s)
            .map(|bytes| PlutusScript::new(bytes))
            .map_err(|_err| serde::de::Error::invalid_value(serde::de::Unexpected::Str(&s), &"PlutusScript as hex string e.g. F8AB28C2 (without CBOR bytes tag)"))
    }
}

impl JsonSchema for PlutusScript {
    fn schema_name() -> String { String::from("PlutusScript") }
    fn json_schema(gen: &mut schemars::gen::SchemaGenerator) -> schemars::schema::Schema { String::json_schema(gen) }
    fn is_referenceable() -> bool { String::is_referenceable() }
}

#[wasm_bindgen]
#[derive(Clone, Debug, Eq, Ord, PartialEq, PartialOrd, serde::Serialize, serde::Deserialize, JsonSchema)]
pub struct PlutusScripts(Vec<PlutusScript>);

to_from_bytes!(PlutusScripts);

#[wasm_bindgen]
impl PlutusScripts {
    pub fn new() -> Self {
        Self(Vec::new())
    }

    pub fn len(&self) -> usize {
        self.0.len()
    }

    pub fn get(&self, index: usize) -> PlutusScript {
        self.0[index].clone()
    }

    pub fn add(&mut self, elem: &PlutusScript) {
        self.0.push(elem.clone());
    }
}

#[wasm_bindgen]
#[derive(Clone, Debug, Eq, Ord, PartialEq, PartialOrd, serde::Serialize, serde::Deserialize, JsonSchema)]
pub struct ConstrPlutusData {
    alternative: BigNum,
    data: PlutusList,
}

to_from_bytes!(ConstrPlutusData);

#[wasm_bindgen]
impl ConstrPlutusData {
    pub fn alternative(&self) -> BigNum {
        self.alternative.clone()
    }

    pub fn data(&self) -> PlutusList {
        self.data.clone()
    }

    pub fn new(alternative: &BigNum, data: &PlutusList) -> Self {
        Self {
            alternative: alternative.clone(),
            data: data.clone(),
        }
    }
}

impl ConstrPlutusData {
    // see: https://github.com/input-output-hk/plutus/blob/1f31e640e8a258185db01fa899da63f9018c0e85/plutus-core/plutus-core/src/PlutusCore/Data.hs#L61
    // We don't directly serialize the alternative in the tag, instead the scheme is:
    // - Alternatives 0-6 -> tags 121-127, followed by the arguments in a list
    // - Alternatives 7-127 -> tags 1280-1400, followed by the arguments in a list
    // - Any alternatives, including those that don't fit in the above -> tag 102 followed by a list containing
    //   an unsigned integer for the actual alternative, and then the arguments in a (nested!) list.
    const GENERAL_FORM_TAG: u64 = 102;

    // None -> needs general tag serialization, not compact
    fn alternative_to_compact_cbor_tag(alt: u64) -> Option<u64> {
        if alt <= 6 {
            Some(121 + alt)
        } else if alt >= 7 && alt <= 127 {
            Some(1280 - 7 + alt)
        } else {
            None
        }
    }

    // None -> General tag(=102) OR Invalid CBOR tag for this scheme
    fn compact_cbor_tag_to_alternative(cbor_tag: u64) -> Option<u64> {
        if cbor_tag >= 121 && cbor_tag <= 127 {
            Some(cbor_tag - 121)
        } else if cbor_tag >= 1280 && cbor_tag <= 1400 {
            Some(cbor_tag - 1280 + 7)
        } else {
            None
        }
    }
}

const COST_MODEL_OP_COUNT: usize = 166;

#[wasm_bindgen]
#[derive(Clone, Debug, Eq, Ord, PartialEq, PartialOrd, serde::Serialize, serde::Deserialize, JsonSchema)]
pub struct CostModel(Vec<Int>);

to_from_bytes!(CostModel);

#[wasm_bindgen]
impl CostModel {
    pub fn new() -> Self {
        let mut costs = Vec::with_capacity(COST_MODEL_OP_COUNT);
        for _ in 0 .. COST_MODEL_OP_COUNT {
            costs.push(Int::new_i32(0));
        }
        Self(costs)
    }

    pub fn set(&mut self, operation: usize, cost: &Int) -> Result<Int, JsError> {
        if operation >= COST_MODEL_OP_COUNT {
            return Err(JsError::from_str(&format!("CostModel operation {} out of bounds. Max is {}", operation, COST_MODEL_OP_COUNT)));
        }
        let old = self.0[operation].clone();
        self.0[operation] = cost.clone();
        Ok(old)
    }

    pub fn get(&self, operation: usize) -> Result<Int, JsError> {
        if operation >= COST_MODEL_OP_COUNT {
            return Err(JsError::from_str(&format!("CostModel operation {} out of bounds. Max is {}", operation, COST_MODEL_OP_COUNT)));
        }
        Ok(self.0[operation].clone())
    }
}

#[wasm_bindgen]
#[derive(Clone, Debug, Eq, Ord, PartialEq, PartialOrd, serde::Serialize, serde::Deserialize, JsonSchema)]
pub struct Costmdls(std::collections::BTreeMap<Language, CostModel>);

to_from_bytes!(Costmdls);

#[wasm_bindgen]
impl Costmdls {
    pub fn new() -> Self {
        Self(std::collections::BTreeMap::new())
    }

    pub fn len(&self) -> usize {
        self.0.len()
    }

    pub fn insert(&mut self, key: &Language, value: &CostModel) -> Option<CostModel> {
        self.0.insert(key.clone(), value.clone())
    }

    pub fn get(&self, key: &Language) -> Option<CostModel> {
        self.0.get(key).map(|v| v.clone())
    }

    pub fn keys(&self) -> Languages {
        Languages(self.0.iter().map(|(k, _v)| k.clone()).collect::<Vec<_>>())
    }

    pub(crate) fn language_views_encoding(&self) -> Vec<u8> {
        let mut serializer = Serializer::new_vec();
        let mut keys_bytes: Vec<(Language, Vec<u8>)> = self.0.iter().map(|(k, _v)| (k.clone(), k.to_bytes())).collect();
        // keys must be in canonical ordering first
        keys_bytes.sort_by(|lhs, rhs| match lhs.1.len().cmp(&rhs.1.len()) {
            std::cmp::Ordering::Equal => lhs.1.cmp(&rhs.1),
            len_order => len_order,
        });
        serializer.write_map(cbor_event::Len::Len(self.0.len() as u64)).unwrap();
        for (key, key_bytes) in keys_bytes.iter() {
            serializer.write_bytes(key_bytes).unwrap();
            let cost_model = self.0.get(&key).unwrap();
            // Due to a bug in the cardano-node input-output-hk/cardano-ledger-specs/issues/2512
            // we must use indefinite length serialization in this inner bytestring to match it
            let mut cost_model_serializer = Serializer::new_vec();
            cost_model_serializer.write_array(cbor_event::Len::Indefinite).unwrap();
            for cost in &cost_model.0 {
                cost.serialize(&mut cost_model_serializer).unwrap();
            }
            cost_model_serializer.write_special(cbor_event::Special::Break).unwrap();
            serializer.write_bytes(cost_model_serializer.finalize()).unwrap();
        }
        let out = serializer.finalize();
        println!("language_views = {}", hex::encode(out.clone()));
        out
    }
}

#[wasm_bindgen]
#[derive(Clone, Debug, Eq, Ord, PartialEq, PartialOrd, serde::Serialize, serde::Deserialize, JsonSchema)]
pub struct ExUnitPrices {
    mem_price: SubCoin,
    step_price: SubCoin,
}

to_from_bytes!(ExUnitPrices);

#[wasm_bindgen]
impl ExUnitPrices {
    pub fn mem_price(&self) -> SubCoin {
        self.mem_price.clone()
    }

    pub fn step_price(&self) -> SubCoin {
        self.step_price.clone()
    }

    pub fn new(mem_price: &SubCoin, step_price: &SubCoin) -> Self {
        Self {
            mem_price: mem_price.clone(),
            step_price: step_price.clone(),
        }
    }
}

#[wasm_bindgen]
#[derive(Clone, Debug, Eq, Ord, PartialEq, PartialOrd, serde::Serialize, serde::Deserialize, JsonSchema)]
pub struct ExUnits {
    // TODO: should these be u32 or BigNum?
    mem: BigNum,
    steps: BigNum,
}

to_from_bytes!(ExUnits);

#[wasm_bindgen]
impl ExUnits {
    pub fn mem(&self) -> BigNum {
        self.mem.clone()
    }

    pub fn steps(&self) -> BigNum {
        self.steps.clone()
    }

    pub fn new(mem: &BigNum, steps: &BigNum) -> Self {
        Self {
            mem: mem.clone(),
            steps: steps.clone(),
        }
    }
}

#[wasm_bindgen]
#[derive(Clone, Copy, Debug, Eq, Ord, PartialEq, PartialOrd, serde::Serialize, serde::Deserialize, JsonSchema)]
pub enum LanguageKind {
    PlutusV1,
}

#[wasm_bindgen]
#[derive(Clone, Copy, Debug, Eq, Ord, PartialEq, PartialOrd, serde::Serialize, serde::Deserialize, JsonSchema)]
pub struct Language(LanguageKind);

to_from_bytes!(Language);

#[wasm_bindgen]
impl Language {
    pub fn new_plutus_v1() -> Self {
        Self(LanguageKind::PlutusV1)
    }

    pub fn kind(&self) -> LanguageKind {
        self.0
    }
}

#[wasm_bindgen]
#[derive(Clone, Debug, Eq, Ord, PartialEq, PartialOrd, serde::Serialize, serde::Deserialize, JsonSchema)]
pub struct Languages(Vec<Language>);

#[wasm_bindgen]
impl Languages {
    pub fn new() -> Self {
        Self(Vec::new())
    }

    pub fn len(&self) -> usize {
        self.0.len()
    }

    pub fn get(&self, index: usize) -> Language {
        self.0[index]
    }

    pub fn add(&mut self, elem: Language) {
        self.0.push(elem);
    }
}

#[wasm_bindgen]
#[derive(Clone, Debug, Eq, Ord, PartialEq, PartialOrd, serde::Serialize, serde::Deserialize, JsonSchema)]
pub struct PlutusMap(std::collections::BTreeMap<PlutusData, PlutusData>);

to_from_bytes!(PlutusMap);

#[wasm_bindgen]
impl PlutusMap {
    pub fn new() -> Self {
        Self(std::collections::BTreeMap::new())
    }

    pub fn len(&self) -> usize {
        self.0.len()
    }

    pub fn insert(&mut self, key: &PlutusData, value: &PlutusData) -> Option<PlutusData> {
        self.0.insert(key.clone(), value.clone())
    }

    pub fn get(&self, key: &PlutusData) -> Option<PlutusData> {
        self.0.get(key).map(|v| v.clone())
    }

    pub fn keys(&self) -> PlutusList {
        PlutusList {
            elems: self.0.iter().map(|(k, _v)| k.clone()).collect::<Vec<_>>(),
            definite_encoding: None,
        }
    }
}

#[wasm_bindgen]
#[derive(Clone, Debug, Eq, Ord, PartialEq, PartialOrd)]
pub enum PlutusDataKind {
    ConstrPlutusData,
    Map,
    List,
    Integer,
    Bytes,
}

#[derive(Clone, Debug, Eq, Ord, PartialEq, PartialOrd, serde::Serialize, serde::Deserialize, JsonSchema)]
pub enum PlutusDataEnum {
    ConstrPlutusData(ConstrPlutusData),
    Map(PlutusMap),
    List(PlutusList),
    Integer(BigInt),
    Bytes(Vec<u8>),
}

#[wasm_bindgen]
<<<<<<< HEAD
#[derive(Clone, Debug, Eq, Ord, PartialEq, PartialOrd, serde::Serialize, serde::Deserialize, JsonSchema)]
pub struct PlutusData(PlutusDataEnum);
=======
#[derive(Clone, Debug, Eq, Ord, PartialEq, PartialOrd)]
pub struct PlutusData {
    datum: PlutusDataEnum,
    // We should always preserve the original datums when deserialized as this is NOT canonicized
    // before computing datum hashes. So this field stores the original bytes to re-use.
    original_bytes: Option<Vec<u8>>,
}
>>>>>>> c0a8f9d2

to_from_bytes!(PlutusData);

#[wasm_bindgen]
impl PlutusData {
    pub fn new_constr_plutus_data(constr_plutus_data: &ConstrPlutusData) -> Self {
        Self {
            datum: PlutusDataEnum::ConstrPlutusData(constr_plutus_data.clone()),
            original_bytes: None,
        }
    }

    pub fn new_map(map: &PlutusMap) -> Self {
        Self {
            datum: PlutusDataEnum::Map(map.clone()),
            original_bytes: None,
        }
    }

    pub fn new_list(list: &PlutusList) -> Self {
        Self {
            datum: PlutusDataEnum::List(list.clone()),
            original_bytes: None,
        }
    }

    pub fn new_integer(integer: &BigInt) -> Self {
        Self {
            datum: PlutusDataEnum::Integer(integer.clone()),
            original_bytes: None,
        }
    }

    pub fn new_bytes(bytes: Vec<u8>) -> Self {
        Self {
            datum: PlutusDataEnum::Bytes(bytes),
            original_bytes: None,
        }
    }

    pub fn kind(&self) -> PlutusDataKind {
        match &self.datum {
            PlutusDataEnum::ConstrPlutusData(_) => PlutusDataKind::ConstrPlutusData,
            PlutusDataEnum::Map(_) => PlutusDataKind::Map,
            PlutusDataEnum::List(_) => PlutusDataKind::List,
            PlutusDataEnum::Integer(_) => PlutusDataKind::Integer,
            PlutusDataEnum::Bytes(_) => PlutusDataKind::Bytes,
        }
    }

    pub fn as_constr_plutus_data(&self) -> Option<ConstrPlutusData> {
        match &self.datum {
            PlutusDataEnum::ConstrPlutusData(x) => Some(x.clone()),
            _ => None,
        }
    }

    pub fn as_map(&self) -> Option<PlutusMap> {
        match &self.datum {
            PlutusDataEnum::Map(x) => Some(x.clone()),
            _ => None,
        }
    }

    pub fn as_list(&self) -> Option<PlutusList> {
        match &self.datum {
            PlutusDataEnum::List(x) => Some(x.clone()),
            _ => None,
        }
    }

    pub fn as_integer(&self) -> Option<BigInt> {
        match &self.datum {
            PlutusDataEnum::Integer(x) => Some(x.clone()),
            _ => None,
        }
    }

    pub fn as_bytes(&self) -> Option<Vec<u8>> {
        match &self.datum {
            PlutusDataEnum::Bytes(x) => Some(x.clone()),
            _ => None,
        }
    }
}

#[wasm_bindgen]
<<<<<<< HEAD
#[derive(Clone, Debug, Eq, Ord, PartialEq, PartialOrd, serde::Serialize, serde::Deserialize, JsonSchema)]
pub struct PlutusList(Vec<PlutusData>);
=======
#[derive(Clone, Debug, Eq, Ord, PartialEq, PartialOrd)]
pub struct PlutusList {
    elems: Vec<PlutusData>,
    // We should always preserve the original datums when deserialized as this is NOT canonicized
    // before computing datum hashes. This field will default to cardano-cli behavior if None
    // and will re-use the provided one if deserialized, unless the list is modified.
    definite_encoding: Option<bool>,
}
>>>>>>> c0a8f9d2

to_from_bytes!(PlutusList);

#[wasm_bindgen]
impl PlutusList {
    pub fn new() -> Self {
        Self {
            elems: Vec::new(),
            definite_encoding: None,
        }
    }

    pub fn len(&self) -> usize {
        self.elems.len()
    }

    pub fn get(&self, index: usize) -> PlutusData {
        self.elems[index].clone()
    }

    pub fn add(&mut self, elem: &PlutusData) {
        self.elems.push(elem.clone());
        self.definite_encoding = None;
    }
}

#[wasm_bindgen]
#[derive(Clone, Debug, Eq, Ord, PartialEq, PartialOrd, serde::Serialize, serde::Deserialize, JsonSchema)]
pub struct Redeemer {
    tag: RedeemerTag,
    index: BigNum,
    data: PlutusData,
    ex_units: ExUnits,
}

to_from_bytes!(Redeemer);

#[wasm_bindgen]
impl Redeemer {
    pub fn tag(&self) -> RedeemerTag {
        self.tag.clone()
    }

    pub fn index(&self) -> BigNum {
        self.index.clone()
    }

    pub fn data(&self) -> PlutusData {
        self.data.clone()
    }

    pub fn ex_units(&self) -> ExUnits {
        self.ex_units.clone()
    }

    pub fn new(tag: &RedeemerTag, index: &BigNum, data: &PlutusData, ex_units: &ExUnits) -> Self {
        Self {
            tag: tag.clone(),
            index: index.clone(),
            data: data.clone(),
            ex_units: ex_units.clone(),
        }
    }
}

#[wasm_bindgen]
#[derive(Copy, Clone, Debug, Eq, Ord, PartialEq, PartialOrd, serde::Serialize, serde::Deserialize, JsonSchema)]
pub enum RedeemerTagKind {
    Spend,
    Mint,
    Cert,
    Reward,
}

#[wasm_bindgen]
#[derive(Clone, Debug, Eq, Ord, PartialEq, PartialOrd, serde::Serialize, serde::Deserialize, JsonSchema)]
pub struct RedeemerTag(RedeemerTagKind);

to_from_bytes!(RedeemerTag);

#[wasm_bindgen]
impl RedeemerTag {
    pub fn new_spend() -> Self {
        Self(RedeemerTagKind::Spend)
    }

    pub fn new_mint() -> Self {
        Self(RedeemerTagKind::Mint)
    }

    pub fn new_cert() -> Self {
        Self(RedeemerTagKind::Cert)
    }

    pub fn new_reward() -> Self {
        Self(RedeemerTagKind::Reward)
    }

    pub fn kind(&self) -> RedeemerTagKind {
        self.0
    }
}

#[wasm_bindgen]
#[derive(Clone, Debug, Eq, Ord, PartialEq, PartialOrd, serde::Serialize, serde::Deserialize, JsonSchema)]
pub struct Redeemers(Vec<Redeemer>);

to_from_bytes!(Redeemers);

#[wasm_bindgen]
impl Redeemers {
    pub fn new() -> Self {
        Self(Vec::new())
    }

    pub fn len(&self) -> usize {
        self.0.len()
    }

    pub fn get(&self, index: usize) -> Redeemer {
        self.0[index].clone()
    }

    pub fn add(&mut self, elem: &Redeemer) {
        self.0.push(elem.clone());
    }
}

#[wasm_bindgen]
#[derive(Clone, Debug, Eq, Ord, PartialEq, PartialOrd)]
pub struct Strings(Vec<String>);

#[wasm_bindgen]
impl Strings {
    pub fn new() -> Self {
        Self(Vec::new())
    }

    pub fn len(&self) -> usize {
        self.0.len()
    }

    pub fn get(&self, index: usize) -> String {
        self.0[index].clone()
    }

    pub fn add(&mut self, elem: String) {
        self.0.push(elem);
    }
}










// Serialization

use std::io::{SeekFrom};


impl cbor_event::se::Serialize for PlutusScript {
    fn serialize<'se, W: Write>(&self, serializer: &'se mut Serializer<W>) -> cbor_event::Result<&'se mut Serializer<W>> {
        serializer.write_bytes(&self.0)
    }
}

impl Deserialize for PlutusScript {
    fn deserialize<R: BufRead + Seek>(raw: &mut Deserializer<R>) -> Result<Self, DeserializeError> {
        Ok(Self(raw.bytes()?))
    }
}

impl cbor_event::se::Serialize for PlutusScripts {
    fn serialize<'se, W: Write>(&self, serializer: &'se mut Serializer<W>) -> cbor_event::Result<&'se mut Serializer<W>> {
        serializer.write_array(cbor_event::Len::Len(self.0.len() as u64))?;
        for element in &self.0 {
            element.serialize(serializer)?;
        }
        Ok(serializer)
    }
}

impl Deserialize for PlutusScripts {
    fn deserialize<R: BufRead + Seek>(raw: &mut Deserializer<R>) -> Result<Self, DeserializeError> {
        let mut arr = Vec::new();
        (|| -> Result<_, DeserializeError> {
            let len = raw.array()?;
            while match len { cbor_event::Len::Len(n) => arr.len() < n as usize, cbor_event::Len::Indefinite => true, } {
                if raw.cbor_type()? == CBORType::Special {
                    assert_eq!(raw.special()?, CBORSpecial::Break);
                    break;
                }
                arr.push(PlutusScript::deserialize(raw)?);
            }
            Ok(())
        })().map_err(|e| e.annotate("PlutusScripts"))?;
        Ok(Self(arr))
    }
}


// TODO: write tests for this hand-coded implementation?
impl cbor_event::se::Serialize for ConstrPlutusData {
    fn serialize<'se, W: Write>(&self, serializer: &'se mut Serializer<W>) -> cbor_event::Result<&'se mut Serializer<W>> {
        if let Some(compact_tag) = Self::alternative_to_compact_cbor_tag(from_bignum(&self.alternative)) {
            // compact form
            serializer.write_tag(compact_tag as u64)?;
            self.data.serialize(serializer)
        } else {
            // general form
            serializer.write_tag(Self::GENERAL_FORM_TAG)?;
            serializer.write_array(cbor_event::Len::Len(2))?;
            self.alternative.serialize(serializer)?;
            self.data.serialize(serializer)
        }
    }
}

impl Deserialize for ConstrPlutusData {
    fn deserialize<R: BufRead + Seek>(raw: &mut Deserializer<R>) -> Result<Self, DeserializeError> {
        (|| -> Result<_, DeserializeError> {
            let (alternative, data) = match raw.tag()? {
                // general form
                Self::GENERAL_FORM_TAG => {
                    let len = raw.array()?;
                    let mut read_len = CBORReadLen::new(len);
                    read_len.read_elems(2)?;
                    let alternative = BigNum::deserialize(raw)?;
                    let data = (|| -> Result<_, DeserializeError> {
                        Ok(PlutusList::deserialize(raw)?)
                    })().map_err(|e| e.annotate("datas"))?;
                    match len {
                        cbor_event::Len::Len(_) => (),
                        cbor_event::Len::Indefinite => match raw.special()? {
                            CBORSpecial::Break => (),
                            _ => return Err(DeserializeFailure::EndingBreakMissing.into()),
                        },
                    }
                    (alternative, data)
                },
                // concise form
                tag => {
                    if let Some(alternative) = Self::compact_cbor_tag_to_alternative(tag) {
                        (to_bignum(alternative), PlutusList::deserialize(raw)?)
                    } else {
                        return Err(DeserializeFailure::TagMismatch{
                            found: tag,
                            expected: Self::GENERAL_FORM_TAG,
                        }.into());
                    }
                },
            };
            Ok(ConstrPlutusData{
                alternative,
                data,
            })
        })().map_err(|e| e.annotate("ConstrPlutusData"))
    }
}

impl cbor_event::se::Serialize for CostModel {
    fn serialize<'se, W: Write>(&self, serializer: &'se mut Serializer<W>) -> cbor_event::Result<&'se mut Serializer<W>> {
        serializer.write_array(cbor_event::Len::Len(COST_MODEL_OP_COUNT as u64))?;
        for cost in &self.0 {
            cost.serialize(serializer)?;
        }
        Ok(serializer)
    }
}

impl Deserialize for CostModel {
    fn deserialize<R: BufRead + Seek>(raw: &mut Deserializer<R>) -> Result<Self, DeserializeError> {
        let mut arr = Vec::new();
        (|| -> Result<_, DeserializeError> {
            let len = raw.array()?;
            while match len { cbor_event::Len::Len(n) => arr.len() < n as usize, cbor_event::Len::Indefinite => true, } {
                if raw.cbor_type()? == CBORType::Special {
                    assert_eq!(raw.special()?, CBORSpecial::Break);
                    break;
                }
                arr.push(Int::deserialize(raw)?);
            }
            if arr.len() != COST_MODEL_OP_COUNT {
                return Err(DeserializeFailure::OutOfRange{
                    min: COST_MODEL_OP_COUNT,
                    max: COST_MODEL_OP_COUNT,
                    found: arr.len()
                }.into());
            }
            Ok(())
        })().map_err(|e| e.annotate("CostModel"))?;
        Ok(Self(arr.try_into().unwrap()))
    }
}

impl cbor_event::se::Serialize for Costmdls {
    fn serialize<'se, W: Write>(&self, serializer: &'se mut Serializer<W>) -> cbor_event::Result<&'se mut Serializer<W>> {
        serializer.write_map(cbor_event::Len::Len(self.0.len() as u64))?;
        for (key, value) in &self.0 {
            key.serialize(serializer)?;
            value.serialize(serializer)?;
        }
        Ok(serializer)
    }
}

impl Deserialize for Costmdls {
    fn deserialize<R: BufRead + Seek>(raw: &mut Deserializer<R>) -> Result<Self, DeserializeError> {
        let mut table = std::collections::BTreeMap::new();
        (|| -> Result<_, DeserializeError> {
            let len = raw.map()?;
            while match len { cbor_event::Len::Len(n) => table.len() < n as usize, cbor_event::Len::Indefinite => true, } {
                if raw.cbor_type()? == CBORType::Special {
                    assert_eq!(raw.special()?, CBORSpecial::Break);
                    break;
                }
                let key = Language::deserialize(raw)?;
                let value = CostModel::deserialize(raw)?;
                if table.insert(key.clone(), value).is_some() {
                    return Err(DeserializeFailure::DuplicateKey(Key::Str(String::from("some complicated/unsupported type"))).into());
                }
            }
            Ok(())
        })().map_err(|e| e.annotate("Costmdls"))?;
        Ok(Self(table))
    }
}

impl cbor_event::se::Serialize for ExUnitPrices {
    fn serialize<'se, W: Write>(&self, serializer: &'se mut Serializer<W>) -> cbor_event::Result<&'se mut Serializer<W>> {
        serializer.write_array(cbor_event::Len::Len(2))?;
        self.mem_price.serialize(serializer)?;
        self.step_price.serialize(serializer)?;
        Ok(serializer)
    }
}

impl Deserialize for ExUnitPrices {
    fn deserialize<R: BufRead + Seek>(raw: &mut Deserializer<R>) -> Result<Self, DeserializeError> {
        (|| -> Result<_, DeserializeError> {
            let len = raw.array()?;
            let mut read_len = CBORReadLen::new(len);
            read_len.read_elems(2)?;
            let mem_price = (|| -> Result<_, DeserializeError> {
                Ok(SubCoin::deserialize(raw)?)
            })().map_err(|e| e.annotate("mem_price"))?;
            let step_price = (|| -> Result<_, DeserializeError> {
                Ok(SubCoin::deserialize(raw)?)
            })().map_err(|e| e.annotate("step_price"))?;
            match len {
                cbor_event::Len::Len(_) => (),
                cbor_event::Len::Indefinite => match raw.special()? {
                    CBORSpecial::Break => (),
                    _ => return Err(DeserializeFailure::EndingBreakMissing.into()),
                },
            }
            Ok(ExUnitPrices {
                mem_price,
                step_price,
            })
        })().map_err(|e| e.annotate("ExUnitPrices"))
    }
}

impl cbor_event::se::Serialize for ExUnits {
    fn serialize<'se, W: Write>(&self, serializer: &'se mut Serializer<W>) -> cbor_event::Result<&'se mut Serializer<W>> {
        serializer.write_array(cbor_event::Len::Len(2))?;
        self.mem.serialize(serializer)?;
        self.steps.serialize(serializer)?;
        Ok(serializer)
    }
}

impl Deserialize for ExUnits {
    fn deserialize<R: BufRead + Seek>(raw: &mut Deserializer<R>) -> Result<Self, DeserializeError> {
        (|| -> Result<_, DeserializeError> {
            let len = raw.array()?;
            let mut read_len = CBORReadLen::new(len);
            read_len.read_elems(2)?;
            let mem = (|| -> Result<_, DeserializeError> {
                Ok(BigNum::deserialize(raw)?)
            })().map_err(|e| e.annotate("mem"))?;
            let steps = (|| -> Result<_, DeserializeError> {
                Ok(BigNum::deserialize(raw)?)
            })().map_err(|e| e.annotate("steps"))?;
            match len {
                cbor_event::Len::Len(_) => (),
                cbor_event::Len::Indefinite => match raw.special()? {
                    CBORSpecial::Break => (),
                    _ => return Err(DeserializeFailure::EndingBreakMissing.into()),
                },
            }
            Ok(ExUnits {
                mem,
                steps,
            })
        })().map_err(|e| e.annotate("ExUnits"))
    }
}

impl cbor_event::se::Serialize for Language {
    fn serialize<'se, W: Write>(&self, serializer: &'se mut Serializer<W>) -> cbor_event::Result<&'se mut Serializer<W>> {
        match self.0 {
            LanguageKind::PlutusV1 => {
                serializer.write_unsigned_integer(0u64)
            },
        }
    }
}

impl Deserialize for Language {
    fn deserialize<R: BufRead + Seek>(raw: &mut Deserializer<R>) -> Result<Self, DeserializeError> {
        (|| -> Result<_, DeserializeError> {
            match raw.unsigned_integer()? {
                0 => Ok(Language::new_plutus_v1()),
                _ => Err(DeserializeError::new("Language", DeserializeFailure::NoVariantMatched.into())),
            }
        })().map_err(|e| e.annotate("Language"))
    }
}

impl cbor_event::se::Serialize for Languages {
    fn serialize<'se, W: Write>(&self, serializer: &'se mut Serializer<W>) -> cbor_event::Result<&'se mut Serializer<W>> {
        serializer.write_array(cbor_event::Len::Len(self.0.len() as u64))?;
        for element in &self.0 {
            element.serialize(serializer)?;
        }
        Ok(serializer)
    }
}

impl Deserialize for Languages {
    fn deserialize<R: BufRead + Seek>(raw: &mut Deserializer<R>) -> Result<Self, DeserializeError> {
        let mut arr = Vec::new();
        (|| -> Result<_, DeserializeError> {
            let len = raw.array()?;
            while match len { cbor_event::Len::Len(n) => arr.len() < n as usize, cbor_event::Len::Indefinite => true, } {
                if raw.cbor_type()? == CBORType::Special {
                    assert_eq!(raw.special()?, CBORSpecial::Break);
                    break;
                }
                arr.push(Language::deserialize(raw)?);
            }
            Ok(())
        })().map_err(|e| e.annotate("Languages"))?;
        Ok(Self(arr))
    }
}

impl cbor_event::se::Serialize for PlutusMap {
    fn serialize<'se, W: Write>(&self, serializer: &'se mut Serializer<W>) -> cbor_event::Result<&'se mut Serializer<W>> {
        serializer.write_map(cbor_event::Len::Len(self.0.len() as u64))?;
        for (key, value) in &self.0 {
            key.serialize(serializer)?;
            value.serialize(serializer)?;
        }
        Ok(serializer)
    }
}

impl Deserialize for PlutusMap {
    fn deserialize<R: BufRead + Seek>(raw: &mut Deserializer<R>) -> Result<Self, DeserializeError> {
        let mut table = std::collections::BTreeMap::new();
        (|| -> Result<_, DeserializeError> {
            let len = raw.map()?;
            while match len { cbor_event::Len::Len(n) => table.len() < n as usize, cbor_event::Len::Indefinite => true, } {
                if raw.cbor_type()? == CBORType::Special {
                    assert_eq!(raw.special()?, CBORSpecial::Break);
                    break;
                }
                let key = PlutusData::deserialize(raw)?;
                let value = PlutusData::deserialize(raw)?;
                if table.insert(key.clone(), value).is_some() {
                    return Err(DeserializeFailure::DuplicateKey(Key::Str(String::from("some complicated/unsupported type"))).into());
                }
            }
            Ok(())
        })().map_err(|e| e.annotate("PlutusMap"))?;
        Ok(Self(table))
    }
}

impl cbor_event::se::Serialize for PlutusDataEnum {
    fn serialize<'se, W: Write>(&self, serializer: &'se mut Serializer<W>) -> cbor_event::Result<&'se mut Serializer<W>> {
        match self {
            PlutusDataEnum::ConstrPlutusData(x) => {
                x.serialize(serializer)
            },
            PlutusDataEnum::Map(x) => {
                x.serialize(serializer)
            },
            PlutusDataEnum::List(x) => {
                x.serialize(serializer)
            },
            PlutusDataEnum::Integer(x) => {
                x.serialize(serializer)
            },
            PlutusDataEnum::Bytes(x) => {
                write_bounded_bytes(serializer, &x)
            },
        }
    }
}

impl Deserialize for PlutusDataEnum {
    fn deserialize<R: BufRead + Seek>(raw: &mut Deserializer<R>) -> Result<Self, DeserializeError> {
        (|| -> Result<_, DeserializeError> {
            let initial_position = raw.as_mut_ref().seek(SeekFrom::Current(0)).unwrap();
            match (|raw: &mut Deserializer<_>| -> Result<_, DeserializeError> {
                Ok(ConstrPlutusData::deserialize(raw)?)
            })(raw)
            {
                Ok(variant) => return Ok(PlutusDataEnum::ConstrPlutusData(variant)),
                Err(_) => raw.as_mut_ref().seek(SeekFrom::Start(initial_position)).unwrap(),
            };
            match (|raw: &mut Deserializer<_>| -> Result<_, DeserializeError> {
                Ok(PlutusMap::deserialize(raw)?)
            })(raw)
            {
                Ok(variant) => return Ok(PlutusDataEnum::Map(variant)),
                Err(_) => raw.as_mut_ref().seek(SeekFrom::Start(initial_position)).unwrap(),
            };
            match (|raw: &mut Deserializer<_>| -> Result<_, DeserializeError> {
                Ok(PlutusList::deserialize(raw)?)
            })(raw)
            {
                Ok(variant) => return Ok(PlutusDataEnum::List(variant)),
                Err(_) => raw.as_mut_ref().seek(SeekFrom::Start(initial_position)).unwrap(),
            };
            match (|raw: &mut Deserializer<_>| -> Result<_, DeserializeError> {
                Ok(BigInt::deserialize(raw)?)
            })(raw)
            {
                Ok(variant) => return Ok(PlutusDataEnum::Integer(variant)),
                Err(_) => raw.as_mut_ref().seek(SeekFrom::Start(initial_position)).unwrap(),
            };
            match (|raw: &mut Deserializer<_>| -> Result<_, DeserializeError> {
                Ok(read_bounded_bytes(raw)?)
            })(raw)
            {
                Ok(variant) => return Ok(PlutusDataEnum::Bytes(variant)),
                Err(_) => raw.as_mut_ref().seek(SeekFrom::Start(initial_position)).unwrap(),
            };
            Err(DeserializeError::new("PlutusDataEnum", DeserializeFailure::NoVariantMatched.into()))
        })().map_err(|e| e.annotate("PlutusDataEnum"))
    }
}

impl cbor_event::se::Serialize for PlutusData {
    fn serialize<'se, W: Write>(&self, serializer: &'se mut Serializer<W>) -> cbor_event::Result<&'se mut Serializer<W>> {
        match &self.original_bytes {
            Some(bytes) => serializer.write_raw_bytes(bytes),
            None => self.datum.serialize(serializer),
        }
    }
}

impl Deserialize for PlutusData {
    fn deserialize<R: BufRead + Seek>(raw: &mut Deserializer<R>) -> Result<Self, DeserializeError> {
        // these unwraps are fine since we're seeking the current position
        let before = raw.as_mut_ref().seek(SeekFrom::Current(0)).unwrap();
        let datum = PlutusDataEnum::deserialize(raw)?;
        let after = raw.as_mut_ref().seek(SeekFrom::Current(0)).unwrap();
        let bytes_read = (after - before) as usize;
        raw.as_mut_ref().seek(SeekFrom::Start(before)).unwrap();
        // these unwraps are fine since we read the above already
        let original_bytes = raw.as_mut_ref().fill_buf().unwrap()[..bytes_read].to_vec();
        raw.as_mut_ref().consume(bytes_read);
        Ok(Self {
            datum,
            original_bytes: Some(original_bytes),
        })
    }
}

impl cbor_event::se::Serialize for PlutusList {
    fn serialize<'se, W: Write>(&self, serializer: &'se mut Serializer<W>) -> cbor_event::Result<&'se mut Serializer<W>> {
        let use_definite_encoding = match self.definite_encoding {
            Some(definite) => definite,
            None => self.elems.is_empty(),
        };
        if use_definite_encoding {
            serializer.write_array(cbor_event::Len::Len(self.elems.len() as u64))?;
        } else {
            serializer.write_array(cbor_event::Len::Indefinite)?;
        }
        for element in &self.elems {
            element.serialize(serializer)?;
        }
        if !use_definite_encoding {
            serializer.write_special(cbor_event::Special::Break)?;
        }
        Ok(serializer)
    }
}

impl Deserialize for PlutusList {
    fn deserialize<R: BufRead + Seek>(raw: &mut Deserializer<R>) -> Result<Self, DeserializeError> {
        let mut arr = Vec::new();
        let len = (|| -> Result<_, DeserializeError> {
            let len = raw.array()?;
            while match len { cbor_event::Len::Len(n) => arr.len() < n as usize, cbor_event::Len::Indefinite => true, } {
                if raw.cbor_type()? == CBORType::Special {
                    assert_eq!(raw.special()?, CBORSpecial::Break);
                    break;
                }
                arr.push(PlutusData::deserialize(raw)?);
            }
            Ok(len)
        })().map_err(|e| e.annotate("PlutusList"))?;
        Ok(Self {
            elems: arr,
            definite_encoding: Some(len != cbor_event::Len::Indefinite),
        })
    }
}

impl cbor_event::se::Serialize for Redeemer {
    fn serialize<'se, W: Write>(&self, serializer: &'se mut Serializer<W>) -> cbor_event::Result<&'se mut Serializer<W>> {
        serializer.write_array(cbor_event::Len::Len(4))?;
        self.tag.serialize(serializer)?;
        self.index.serialize(serializer)?;
        self.data.serialize(serializer)?;
        self.ex_units.serialize(serializer)?;
        Ok(serializer)
    }
}

impl Deserialize for Redeemer {
    fn deserialize<R: BufRead + Seek>(raw: &mut Deserializer<R>) -> Result<Self, DeserializeError> {
        (|| -> Result<_, DeserializeError> {
            let len = raw.array()?;
            let mut read_len = CBORReadLen::new(len);
            read_len.read_elems(4)?;
            let tag = (|| -> Result<_, DeserializeError> {
                Ok(RedeemerTag::deserialize(raw)?)
            })().map_err(|e| e.annotate("tag"))?;
            let index = (|| -> Result<_, DeserializeError> {
                Ok(BigNum::deserialize(raw)?)
            })().map_err(|e| e.annotate("index"))?;
            let data = (|| -> Result<_, DeserializeError> {
                Ok(PlutusData::deserialize(raw)?)
            })().map_err(|e| e.annotate("data"))?;
            let ex_units = (|| -> Result<_, DeserializeError> {
                Ok(ExUnits::deserialize(raw)?)
            })().map_err(|e| e.annotate("ex_units"))?;
            match len {
                cbor_event::Len::Len(_) => (),
                cbor_event::Len::Indefinite => match raw.special()? {
                    CBORSpecial::Break => (),
                    _ => return Err(DeserializeFailure::EndingBreakMissing.into()),
                },
            }
            Ok(Redeemer {
                tag,
                index,
                data,
                ex_units,
            })
        })().map_err(|e| e.annotate("Redeemer"))
    }
}

impl cbor_event::se::Serialize for RedeemerTagKind {
    fn serialize<'se, W: Write>(&self, serializer: &'se mut Serializer<W>) -> cbor_event::Result<&'se mut Serializer<W>> {
        match self {
            RedeemerTagKind::Spend => {
                serializer.write_unsigned_integer(0u64)
            },
            RedeemerTagKind::Mint => {
                serializer.write_unsigned_integer(1u64)
            },
            RedeemerTagKind::Cert => {
                serializer.write_unsigned_integer(2u64)
            },
            RedeemerTagKind::Reward => {
                serializer.write_unsigned_integer(3u64)
            },
        }
    }
}

impl Deserialize for RedeemerTagKind {
    fn deserialize<R: BufRead + Seek>(raw: &mut Deserializer<R>) -> Result<Self, DeserializeError> {
        (|| -> Result<_, DeserializeError> {
            match raw.unsigned_integer() {
                Ok(0) => Ok(RedeemerTagKind::Spend),
                Ok(1) => Ok(RedeemerTagKind::Mint),
                Ok(2) => Ok(RedeemerTagKind::Cert),
                Ok(3) => Ok(RedeemerTagKind::Reward),
                Ok(_) | Err(_) => Err(DeserializeFailure::NoVariantMatched.into()),
            }
        })().map_err(|e| e.annotate("RedeemerTagEnum"))
    }
}

impl cbor_event::se::Serialize for RedeemerTag {
    fn serialize<'se, W: Write>(&self, serializer: &'se mut Serializer<W>) -> cbor_event::Result<&'se mut Serializer<W>> {
        self.0.serialize(serializer)
    }
}

impl Deserialize for RedeemerTag {
    fn deserialize<R: BufRead + Seek>(raw: &mut Deserializer<R>) -> Result<Self, DeserializeError> {
        Ok(Self(RedeemerTagKind::deserialize(raw)?))
    }
}

impl cbor_event::se::Serialize for Redeemers {
    fn serialize<'se, W: Write>(&self, serializer: &'se mut Serializer<W>) -> cbor_event::Result<&'se mut Serializer<W>> {
        serializer.write_array(cbor_event::Len::Len(self.0.len() as u64))?;
        for element in &self.0 {
            element.serialize(serializer)?;
        }
        Ok(serializer)
    }
}

impl Deserialize for Redeemers {
    fn deserialize<R: BufRead + Seek>(raw: &mut Deserializer<R>) -> Result<Self, DeserializeError> {
        let mut arr = Vec::new();
        (|| -> Result<_, DeserializeError> {
            let len = raw.array()?;
            while match len { cbor_event::Len::Len(n) => arr.len() < n as usize, cbor_event::Len::Indefinite => true, } {
                if raw.cbor_type()? == CBORType::Special {
                    assert_eq!(raw.special()?, CBORSpecial::Break);
                    break;
                }
                arr.push(Redeemer::deserialize(raw)?);
            }
            Ok(())
        })().map_err(|e| e.annotate("Redeemers"))?;
        Ok(Self(arr))
    }
}

impl cbor_event::se::Serialize for Strings {
    fn serialize<'se, W: Write>(&self, serializer: &'se mut Serializer<W>) -> cbor_event::Result<&'se mut Serializer<W>> {
        serializer.write_array(cbor_event::Len::Len(self.0.len() as u64))?;
        for element in &self.0 {
            serializer.write_text(&element)?;
        }
        Ok(serializer)
    }
}

impl Deserialize for Strings {
    fn deserialize<R: BufRead + Seek>(raw: &mut Deserializer<R>) -> Result<Self, DeserializeError> {
        let mut arr = Vec::new();
        (|| -> Result<_, DeserializeError> {
            let len = raw.array()?;
            while match len { cbor_event::Len::Len(n) => arr.len() < n as usize, cbor_event::Len::Indefinite => true, } {
                if raw.cbor_type()? == CBORType::Special {
                    assert_eq!(raw.special()?, CBORSpecial::Break);
                    break;
                }
                arr.push(String::deserialize(raw)?);
            }
            Ok(())
        })().map_err(|e| e.annotate("Strings"))?;
        Ok(Self(arr))
    }
}

#[cfg(test)]
mod tests {
    use super::*;
    use hex::*;

    #[test]
    pub fn plutus_constr_data() {
        let constr_0 = PlutusData::new_constr_plutus_data(
            &ConstrPlutusData::new(&to_bignum(0), &PlutusList::new())
        );
        let constr_0_hash = hex::encode(hash_plutus_data(&constr_0).to_bytes());
        assert_eq!(constr_0_hash, "923918e403bf43c34b4ef6b48eb2ee04babed17320d8d1b9ff9ad086e86f44ec");
        let constr_0_roundtrip = PlutusData::from_bytes(constr_0.to_bytes()).unwrap();
        // TODO: do we want semantic equality or bytewise equality?
        //assert_eq!(constr_0, constr_0_roundtrip);
        let constr_1854 = PlutusData::new_constr_plutus_data(
            &ConstrPlutusData::new(&to_bignum(1854), &PlutusList::new())
        );
        let constr_1854_roundtrip = PlutusData::from_bytes(constr_1854.to_bytes()).unwrap();
        //assert_eq!(constr_1854, constr_1854_roundtrip);
    }

    #[test]
    pub fn plutus_list_serialization_cli_compatibility() {
        // mimic cardano-cli array encoding, see https://github.com/Emurgo/cardano-serialization-lib/issues/227
        let datum_cli = "d8799f4100d8799fd8799fd8799f581cffffffffffffffffffffffffffffffffffffffffffffffffffffffffffd8799fd8799fd8799f581cffffffffffffffffffffffffffffffffffffffffffffffffffffffffffffffffd87a80ff1a002625a0d8799fd879801a000f4240d87a80ffff";
        let datum = PlutusData::from_bytes(Vec::from_hex(datum_cli).unwrap()).unwrap();
        assert_eq!(datum_cli, hex::encode(datum.to_bytes()));

        // encode empty arrays as fixed
        assert_eq!("80", hex::encode(PlutusList::new().to_bytes()));

        // encode arrays as indefinite length array
        let mut list = PlutusList::new();
        list.add(&PlutusData::new_integer(&BigInt::from_str("1").unwrap()));
        assert_eq!("9f01ff", hex::encode(list.to_bytes()));

        // witness_set should have fixed length array
        let mut witness_set = TransactionWitnessSet::new();
        witness_set.set_plutus_data(&list);
        assert_eq!("a1049f01ff", hex::encode(witness_set.to_bytes()));

        list = PlutusList::new();
        list.add(&datum);
        witness_set.set_plutus_data(&list);
        assert_eq!(format!("a1049f{}ff", datum_cli), hex::encode(witness_set.to_bytes()));
    }

    #[test]
    pub fn plutus_datums_respect_deserialized_encoding() {
        let orig_bytes = Vec::from_hex("81d8799f581ce1cbb80db89e292269aeb93ec15eb963dda5176b66949fe1c2a6a38da140a1401864ff").unwrap();
        let datums = PlutusList::from_bytes(orig_bytes.clone()).unwrap();
        let new_bytes = datums.to_bytes();
        assert_eq!(orig_bytes, new_bytes);
    }

    #[test]
    pub fn test_cost_model() {
        let arr = vec![
            197209, 0, 1, 1, 396231, 621, 0, 1, 150000, 1000, 0, 1, 150000, 32,
            2477736, 29175, 4, 29773, 100, 29773, 100, 29773, 100, 29773, 100, 29773,
            100, 29773, 100, 100, 100, 29773, 100, 150000, 32, 150000, 32, 150000, 32,
            150000, 1000, 0, 1, 150000, 32, 150000, 1000, 0, 8, 148000, 425507, 118,
            0, 1, 1, 150000, 1000, 0, 8, 150000, 112536, 247, 1, 150000, 10000, 1,
            136542, 1326, 1, 1000, 150000, 1000, 1, 150000, 32, 150000, 32, 150000,
            32, 1, 1, 150000, 1, 150000, 4, 103599, 248, 1, 103599, 248, 1, 145276,
            1366, 1, 179690, 497, 1, 150000, 32, 150000, 32, 150000, 32, 150000, 32,
            150000, 32, 150000, 32, 148000, 425507, 118, 0, 1, 1, 61516, 11218, 0, 1,
            150000, 32, 148000, 425507, 118, 0, 1, 1, 148000, 425507, 118, 0, 1, 1,
            2477736, 29175, 4, 0, 82363, 4, 150000, 5000, 0, 1, 150000, 32, 197209, 0,
            1, 1, 150000, 32, 150000, 32, 150000, 32, 150000, 32, 150000, 32, 150000,
            32, 150000, 32, 3345831, 1, 1,
        ];
        let cm = arr.iter().fold((CostModel::new(), 0), |(mut cm, i), x| {
            cm.set(i, &Int::new_i32(x.clone()));
            (cm, i + 1)
        }).0;
        let mut cms = Costmdls::new();
        cms.insert(&Language::new_plutus_v1(), &cm);
        assert_eq!(
            hex::encode(cms.language_views_encoding()),
            "a141005901d59f1a000302590001011a00060bc719026d00011a000249f01903e800011a000249f018201a0025cea81971f70419744d186419744d186419744d186419744d186419744d186419744d18641864186419744d18641a000249f018201a000249f018201a000249f018201a000249f01903e800011a000249f018201a000249f01903e800081a000242201a00067e2318760001011a000249f01903e800081a000249f01a0001b79818f7011a000249f0192710011a0002155e19052e011903e81a000249f01903e8011a000249f018201a000249f018201a000249f0182001011a000249f0011a000249f0041a000194af18f8011a000194af18f8011a0002377c190556011a0002bdea1901f1011a000249f018201a000249f018201a000249f018201a000249f018201a000249f018201a000249f018201a000242201a00067e23187600010119f04c192bd200011a000249f018201a000242201a00067e2318760001011a000242201a00067e2318760001011a0025cea81971f704001a000141bb041a000249f019138800011a000249f018201a000302590001011a000249f018201a000249f018201a000249f018201a000249f018201a000249f018201a000249f018201a000249f018201a00330da70101ff"
        );
    }
}<|MERGE_RESOLUTION|>--- conflicted
+++ resolved
@@ -386,18 +386,13 @@
 }
 
 #[wasm_bindgen]
-<<<<<<< HEAD
 #[derive(Clone, Debug, Eq, Ord, PartialEq, PartialOrd, serde::Serialize, serde::Deserialize, JsonSchema)]
-pub struct PlutusData(PlutusDataEnum);
-=======
-#[derive(Clone, Debug, Eq, Ord, PartialEq, PartialOrd)]
 pub struct PlutusData {
     datum: PlutusDataEnum,
     // We should always preserve the original datums when deserialized as this is NOT canonicized
     // before computing datum hashes. So this field stores the original bytes to re-use.
     original_bytes: Option<Vec<u8>>,
 }
->>>>>>> c0a8f9d2
 
 to_from_bytes!(PlutusData);
 
@@ -485,11 +480,7 @@
 }
 
 #[wasm_bindgen]
-<<<<<<< HEAD
 #[derive(Clone, Debug, Eq, Ord, PartialEq, PartialOrd, serde::Serialize, serde::Deserialize, JsonSchema)]
-pub struct PlutusList(Vec<PlutusData>);
-=======
-#[derive(Clone, Debug, Eq, Ord, PartialEq, PartialOrd)]
 pub struct PlutusList {
     elems: Vec<PlutusData>,
     // We should always preserve the original datums when deserialized as this is NOT canonicized
@@ -497,7 +488,6 @@
     // and will re-use the provided one if deserialized, unless the list is modified.
     definite_encoding: Option<bool>,
 }
->>>>>>> c0a8f9d2
 
 to_from_bytes!(PlutusList);
 
