use super::*;
use utils::*;

#[wasm_bindgen]
#[derive(Clone, Debug, Eq, Ord, PartialEq, PartialOrd)]
pub struct LinearFee {
    constant: Coin,
    coefficient: Coin,
}

#[wasm_bindgen]
impl LinearFee {
    pub fn constant(&self) -> Coin {
        self.constant
    }

    pub fn coefficient(&self) -> Coin {
        self.coefficient
    }

    pub fn new(coefficient: &Coin, constant: &Coin) -> Self {
        Self {
            constant: constant.clone(),
            coefficient: coefficient.clone(),
        }
    }
}

#[wasm_bindgen]
pub fn min_fee(tx: &Transaction, linear_fee: &LinearFee) -> Result<Coin, JsError> {
    to_bignum(tx.to_bytes().len() as u64)
        .checked_mul(&linear_fee.coefficient())?
        .checked_add(&linear_fee.constant())
}

#[wasm_bindgen]
pub fn calculate_ex_units_ceil_cost(
    ex_units: &ExUnits,
    ex_unit_prices: &ExUnitPrices,
) -> Result<Coin, JsError> {
    type Ratio = (BigInt, BigInt);
    fn mult(sc: &SubCoin, x: &BigNum) -> Result<Ratio, JsError> {
        let n: BigInt = BigInt::from_str(&sc.numerator.to_str())?;
        let d: BigInt = BigInt::from_str(&sc.denominator.to_str())?;
        let m: BigInt = BigInt::from_str(&x.to_str())?;
        Ok((n.mul(&m), d))
    }
    fn sum(a: &Ratio, b: &Ratio) -> Ratio {
        // Ratio Addition: a/x + b/y = ((a*y) + (b*x))/(x*y)
        let (a_num, a_denum) = &a;
        let (b_num, b_denum) = &b;
        if a_num.is_zero() {
            return b.clone();
        }
        if b_num.is_zero() {
            return a.clone();
        }
        let a_num_fixed = &a_num.mul(b_denum);
        let b_num_fixed = &b_num.mul(a_denum);
        let a_b_num_sum = a_num_fixed.add(b_num_fixed);
        let common_denum = a_denum.mul(b_denum);
        (a_b_num_sum, common_denum)
    }
    let mem_ratio: Ratio = mult(&ex_unit_prices.mem_price(), &ex_units.mem())?;
    let steps_ratio: Ratio = mult(&ex_unit_prices.step_price(), &ex_units.steps())?;
    let (total_num, total_denum) = sum(&mem_ratio, &steps_ratio);
    match total_num.div_ceil(&total_denum).as_u64() {
        Some(coin) => Ok(coin),
        _ => Err(JsError::from_str(&format!(
            "Failed to calculate ceil from ratio {}/{}",
            total_num.to_str(),
            total_denum.to_str(),
        )))
    }
}

#[wasm_bindgen]
pub fn min_script_fee(tx: &Transaction, ex_unit_prices: &ExUnitPrices) -> Result<Coin, JsError> {
    if let Some(redeemers) = &tx.witness_set.redeemers {
        let total_ex_units: ExUnits = redeemers.total_ex_units()?;
        return calculate_ex_units_ceil_cost(&total_ex_units, ex_unit_prices);
    }
    Ok(Coin::zero())
}

#[cfg(test)]
mod tests {
    use super::*;
    use address::*;
<<<<<<< HEAD
    use crypto::*;
=======
    use super::output_builder::TransactionOutputBuilder;
>>>>>>> ee29de47

    // based off tx test vectors (https://gist.github.com/KtorZ/5a2089df0915f21aca368d12545ab230)

    // However, they don't match due to serialization differences in definite vs indefinite
    // CBOR lengths for maps/arrays, thus for now we've got all the tests as >= instead.
    // It's possible they're still off by a byte or two somewhere.

    #[test]
    fn tx_simple_utxo() {
        // # Vector #1: simple transaction
        let mut inputs = TransactionInputs::new();
        inputs.add(&TransactionInput::new(
            &TransactionHash::from_bytes(
                hex::decode("3b40265111d8bb3c3c608d95b3a0bf83461ace32d79336579a1939b3aad1c0b7")
                    .unwrap(),
            )
            .unwrap(),
            0,
        ));
        let mut outputs = TransactionOutputs::new();

        outputs.add(
            &TransactionOutputBuilder::new()
                .with_address(
                    &Address::from_bytes(
                        hex::decode("611c616f1acb460668a9b2f123c80372c2adad3583b9c6cd2b1deeed1c").unwrap(),
                    ).unwrap())
                .next().unwrap()
                .with_coin(&to_bignum(1))
                .build().unwrap()
            );
        let body = TransactionBody::new(&inputs, &outputs, &to_bignum(94002), Some(10));

        let mut w = TransactionWitnessSet::new();
        let mut vkw = Vkeywitnesses::new();
        vkw.add(&make_vkey_witness(
            &hash_transaction(&body),
            &PrivateKey::from_normal_bytes(
                &hex::decode("c660e50315d76a53d80732efda7630cae8885dfb85c46378684b3c6103e1284a")
                    .unwrap(),
            )
            .unwrap(),
        ));
        w.set_vkeys(&vkw);

        let signed_tx = Transaction::new(&body, &w, None);

        let linear_fee = LinearFee::new(&to_bignum(500), &to_bignum(2));
        assert_eq!(
            hex::encode(signed_tx.to_bytes()),
            "84a400818258203b40265111d8bb3c3c608d95b3a0bf83461ace32d79336579a1939b3aad1c0b700018182581d611c616f1acb460668a9b2f123c80372c2adad3583b9c6cd2b1deeed1c01021a00016f32030aa10081825820f9aa3fccb7fe539e471188ccc9ee65514c5961c070b06ca185962484a4813bee5840fae5de40c94d759ce13bf9886262159c4f26a289fd192e165995b785259e503f6887bf39dfa23a47cf163784c6eee23f61440e749bc1df3c73975f5231aeda0ff5f6"
        );
        assert_eq!(
            min_fee(&signed_tx, &linear_fee).unwrap().to_str(),
            "94502" // todo: compare to Haskell fee to make sure the diff is not too big
        );
    }

    #[test]
    fn tx_simple_byron_utxo() {
        let mut inputs = TransactionInputs::new();
        inputs.add(&TransactionInput::new(
            &TransactionHash::from_bytes(
                hex::decode("3b40265111d8bb3c3c608d95b3a0bf83461ace32d79336579a1939b3aad1c0b7")
                    .unwrap(),
            )
            .unwrap(),
            0,
        ));
        let mut outputs = TransactionOutputs::new();

        outputs.add(
            &TransactionOutputBuilder::new()
                .with_address(
                    &Address::from_bytes(
                        hex::decode("611c616f1acb460668a9b2f123c80372c2adad3583b9c6cd2b1deeed1c").unwrap(),
                    ).unwrap())
                .next().unwrap()
                .with_coin(&to_bignum(1))
                .build().unwrap()
            );
        let body = TransactionBody::new(&inputs, &outputs, &to_bignum(112002), Some(10));

        let mut w = TransactionWitnessSet::new();
        let mut bootstrap_wits = BootstrapWitnesses::new();
        bootstrap_wits.add(&make_icarus_bootstrap_witness(
            &hash_transaction(&body),
            &ByronAddress::from_base58("Ae2tdPwUPEZ6r6zbg4ibhFrNnyKHg7SYuPSfDpjKxgvwFX9LquRep7gj7FQ").unwrap(),
            &Bip32PrivateKey::from_bytes(
                &hex::decode("d84c65426109a36edda5375ea67f1b738e1dacf8629f2bb5a2b0b20f3cd5075873bf5cdfa7e533482677219ac7d639e30a38e2e645ea9140855f44ff09e60c52c8b95d0d35fe75a70f9f5633a3e2439b2994b9e2bc851c49e9f91d1a5dcbb1a3").unwrap()
            ).unwrap()
        ));
        w.set_bootstraps(&bootstrap_wits);

        let signed_tx = Transaction::new(&body, &w, None);

        let linear_fee = LinearFee::new(&to_bignum(500), &to_bignum(2));
        assert_eq!(
            hex::encode(signed_tx.to_bytes()),
            "84a400818258203b40265111d8bb3c3c608d95b3a0bf83461ace32d79336579a1939b3aad1c0b700018182581d611c616f1acb460668a9b2f123c80372c2adad3583b9c6cd2b1deeed1c01021a0001b582030aa10281845820473811afd4d939b337c9be1a2ceeb2cb2c75108bddf224c5c21c51592a7b204a5840f0b04a852353eb23b9570df80b2aa6a61b723341ab45a2024a05b07cf58be7bdfbf722c09040db6cee61a0d236870d6ad1e1349ac999ec0db28f9471af25fb0c5820c8b95d0d35fe75a70f9f5633a3e2439b2994b9e2bc851c49e9f91d1a5dcbb1a341a0f5f6"
        );
        assert_eq!(
            min_fee(&signed_tx, &linear_fee).unwrap().to_str(),
            "112502" // todo: compare to Haskell fee to make sure the diff is not too big
        );
    }

    #[test]
    fn tx_multi_utxo() {
        // # Vector #2: multiple outputs and inputs
        let mut inputs = TransactionInputs::new();
        inputs.add(&TransactionInput::new(
            &TransactionHash::from_bytes(
                hex::decode("3b40265111d8bb3c3c608d95b3a0bf83461ace32d79336579a1939b3aad1c0b7")
                    .unwrap(),
            )
            .unwrap(),
            42,
        ));
        inputs.add(&TransactionInput::new(
            &TransactionHash::from_bytes(
                hex::decode("82839f8200d81858248258203b40265111d8bb3c3c608d95b3a0bf83461ace32")
                    .unwrap(),
            )
            .unwrap(),
            7,
        ));
        let mut outputs = TransactionOutputs::new();

        outputs.add(
            &TransactionOutputBuilder::new()
                .with_address(
                    &Address::from_bytes(
                        hex::decode("611c616f1acb460668a9b2f123c80372c2adad3583b9c6cd2b1deeed1c").unwrap(),
                    ).unwrap())
                .next().unwrap()
                .with_coin(&to_bignum(289))
                .build().unwrap()
            );
        outputs.add(
            &TransactionOutputBuilder::new()
                .with_address(
                    &Address::from_bytes(
                        hex::decode("61bcd18fcffa797c16c007014e2b8553b8b9b1e94c507688726243d611").unwrap(),
                    ).unwrap())
                .next().unwrap()
                .with_coin(&to_bignum(874551452))
                .build().unwrap()
            );
        let body = TransactionBody::new(&inputs, &outputs, &to_bignum(183502), Some(999));

        let mut w = TransactionWitnessSet::new();
        let mut vkw = Vkeywitnesses::new();
        vkw.add(&make_vkey_witness(
            &hash_transaction(&body),
            &PrivateKey::from_normal_bytes(
                &hex::decode("c660e50315d76a53d80732efda7630cae8885dfb85c46378684b3c6103e1284a")
                    .unwrap(),
            )
            .unwrap(),
        ));
        vkw.add(&make_vkey_witness(
            &hash_transaction(&body),
            &PrivateKey::from_normal_bytes(
                &hex::decode("13fe79205e16c09536acb6f0524d04069f380329d13949698c5f22c65c989eb4")
                    .unwrap(),
            )
            .unwrap(),
        ));
        w.set_vkeys(&vkw);

        let signed_tx = Transaction::new(&body, &w, None);

        let linear_fee = LinearFee::new(&to_bignum(500), &to_bignum(2));
        assert_eq!(
            hex::encode(signed_tx.to_bytes()),
            "84a400828258203b40265111d8bb3c3c608d95b3a0bf83461ace32d79336579a1939b3aad1c0b7182a82582082839f8200d81858248258203b40265111d8bb3c3c608d95b3a0bf83461ace3207018282581d611c616f1acb460668a9b2f123c80372c2adad3583b9c6cd2b1deeed1c19012182581d61bcd18fcffa797c16c007014e2b8553b8b9b1e94c507688726243d6111a3420989c021a0002ccce031903e7a10082825820f9aa3fccb7fe539e471188ccc9ee65514c5961c070b06ca185962484a4813bee58401ec3e56008650282ba2e1f8a20e81707810b2d0973c4d42a1b4df65b732bda81567c7824904840b2554d2f33861da5d70588a29d33b2b61042e3c3445301d8008258206872b0a874acfe1cace12b20ea348559a7ecc912f2fc7f674f43481df973d92c5840a0718fb5b37d89ddf926c08e456d3f4c7f749e91f78bb3e370751d5b632cbd20d38d385805291b1ef2541b02543728a235e01911f4b400bfb50e5fce589de907f5f6"
        );
        assert_eq!(
            min_fee(&signed_tx, &linear_fee).unwrap().to_str(),
            "184002" // todo: compare to Haskell fee to make sure the diff is not too big
        );
    }

    #[test]
    fn tx_register_stake() {
        // # Vector #3: with stake pool registration certificate
        let network = 1;
        let mut inputs = TransactionInputs::new();
        inputs.add(&TransactionInput::new(
            &TransactionHash::from_bytes(
                hex::decode("3b40265111d8bb3c3c608d95b3a0bf83461ace32d79336579a1939b3aad1c0b7")
                    .unwrap(),
            )
            .unwrap(),
            0,
        ));
        let mut outputs = TransactionOutputs::new();

<<<<<<< HEAD
        outputs.add(&TransactionOutput::new(
            &Address::from_bytes(
                hex::decode("611c616f1acb460668a9b2f123c80372c2adad3583b9c6cd2b1deeed1c").unwrap(),
            )
            .unwrap(),
            &Value::new(&to_bignum(1)),
        ));
=======
        outputs.add(
            &TransactionOutputBuilder::new()
                .with_address(
                    &Address::from_bytes(
                        hex::decode("611c616f1acb460668a9b2f123c80372c2adad3583b9c6cd2b1deeed1c").unwrap(),
                    ).unwrap())
                .next().unwrap()
                .with_coin(&to_bignum(1))
                .build().unwrap()
            );
>>>>>>> ee29de47
        let mut body = TransactionBody::new(&inputs, &outputs, &to_bignum(266002), Some(10));

        let mut certs = Certificates::new();

        let mut pool_owners = Ed25519KeyHashes::new();
        pool_owners.add(
            &PublicKey::from_bytes(
                &hex::decode("54d1a9c5ad69586ceeb839c438400c376c0bd34825fb4c17cc2f58c54e1437f3")
                    .unwrap(),
            )
            .unwrap()
            .hash(),
        );
        let registration_cert = PoolRegistration::new(&PoolParams::new(
            &PublicKey::from_bytes(
                &hex::decode("b24c040e65994bd5b0621a060166d32d356ef4be3cc1f848426a4cf386887089")
                    .unwrap(),
            )
            .unwrap()
            .hash(), // operator
            &VRFKeyHash::from(blake2b256(
                &hex::decode("fbf6d41985670b9041c5bf362b5262cf34add5d265975de176d613ca05f37096")
                    .unwrap(),
            )), // vrf_keyhash
            &to_bignum(1000000),                                // pledge
            &to_bignum(1000000),                                // cost
            &UnitInterval::new(&to_bignum(3), &to_bignum(100)), // margin
            &RewardAddress::new(
                network,
                &StakeCredential::from_keyhash(
                    &PublicKey::from_bytes(
                        &hex::decode(
                            "54d1a9c5ad69586ceeb839c438400c376c0bd34825fb4c17cc2f58c54e1437f3",
                        )
                        .unwrap(),
                    )
                    .unwrap()
                    .hash(),
                ),
            ), // reward_address
            &pool_owners,                                       // pool_owners
            &Relays::new(),                                     // relays
            None,                                               // metadata
        ));
        certs.add(&Certificate::new_pool_registration(&registration_cert));
        body.set_certs(&certs);

        let mut w = TransactionWitnessSet::new();
        let mut vkw = Vkeywitnesses::new();
        // input key witness
        vkw.add(&make_vkey_witness(
            &hash_transaction(&body),
            &PrivateKey::from_normal_bytes(
                &hex::decode("c660e50315d76a53d80732efda7630cae8885dfb85c46378684b3c6103e1284a")
                    .unwrap(),
            )
            .unwrap(),
        ));
        // operator key witness
        vkw.add(&make_vkey_witness(
            &hash_transaction(&body),
            &PrivateKey::from_normal_bytes(
                &hex::decode("2363f3660b9f3b41685665bf10632272e2d03c258e8a5323436f0f3406293505")
                    .unwrap(),
            )
            .unwrap(),
        ));
        // owner key witness
        vkw.add(&make_vkey_witness(
            &hash_transaction(&body),
            &PrivateKey::from_normal_bytes(
                &hex::decode("5ada7f4d92bce1ee1707c0a0e211eb7941287356e6ed0e76843806e307b07c8d")
                    .unwrap(),
            )
            .unwrap(),
        ));
        w.set_vkeys(&vkw);

        let signed_tx = Transaction::new(&body, &w, None);

        let linear_fee = LinearFee::new(&to_bignum(500), &to_bignum(2));
        assert_eq!(
            hex::encode(signed_tx.to_bytes()),
            "84a500818258203b40265111d8bb3c3c608d95b3a0bf83461ace32d79336579a1939b3aad1c0b700018182581d611c616f1acb460668a9b2f123c80372c2adad3583b9c6cd2b1deeed1c01021a00040f12030a04818a03581c1c13374874c68016df54b1339b6cacdd801098431e7659b24928efc15820bd0000f498ccacdc917c28274cba51c415f3f21931ff41ca8dc1197499f8e1241a000f42401a000f4240d81e82031864581de151df9ba1b74a1c9608a487e114184556801e927d31d96425cb80af7081581c51df9ba1b74a1c9608a487e114184556801e927d31d96425cb80af7080f6a10083825820f9aa3fccb7fe539e471188ccc9ee65514c5961c070b06ca185962484a4813bee5840a7f305d7e46abfe0f7bea6098bdf853ab9ce8e7aa381be5a991a871852f895a718e20614e22be43494c4dc3a8c78c56cd44fd38e0e5fff3e2fbd19f70402fc02825820b24c040e65994bd5b0621a060166d32d356ef4be3cc1f848426a4cf386887089584013c372f82f1523484eab273241d66d92e1402507760e279480912aa5f0d88d656d6f25d41e65257f2f38c65ac5c918a6735297741adfc718394994f20a1cfd0082582054d1a9c5ad69586ceeb839c438400c376c0bd34825fb4c17cc2f58c54e1437f35840d326b993dfec21b9b3e1bd2f80adadc2cd673a1d8d033618cc413b0b02bc3b7efbb23d1ff99138abd05c398ce98e7983a641b50dcf0f64ed33f26c6e636b0b0ff5f6"
        );
        assert_eq!(
            min_fee(&signed_tx, &linear_fee).unwrap().to_str(),
            "269502" // todo: compare to Haskell fee to make sure the diff is not too big
        );
    }

    // #[test]
    // fn tx_delegate_stake() {
    //     let mut inputs = TransactionInputs::new();
    //     inputs.add(&TransactionInput::new(&genesis_id(), 0));
    //     let mut outputs = TransactionOutputs::new();
    //     outputs.add(&TransactionOutput::new(&alice_addr(), to_bignum(10)));
    //     let mut body = TransactionBody::new(&inputs, &outputs, to_bignum(94), 10);
    //     let mut certs = Certificates::new();
    //     certs.add(&Certificate::new_stake_delegation(&StakeDelegation::new(&bob_stake(), &alice_pool())));
    //     body.set_certs(&certs);
    //     let w = make_mock_witnesses_vkey(&body, vec![&alice_key(), &bob_key()]);
    //     let tx = Transaction::new(&body, &w, None);
    //     let haskell_crypto_bytes = witness_vkey_bytes_haskell(&w) + HASKELL_HLEN * 2;
    //     let our_crypto_bytes = witness_vkey_bytes_rust(&w) + Ed25519KeyHash::BYTE_COUNT + Ed25519KeyHash::BYTE_COUNT;
    //     assert!(txsize(&tx) - our_crypto_bytes + haskell_crypto_bytes >= 178);
    // }

    // #[test]
    // fn tx_deregister_stake() {
    //     let mut inputs = TransactionInputs::new();
    //     inputs.add(&TransactionInput::new(&genesis_id(), 0));
    //     let mut outputs = TransactionOutputs::new();
    //     outputs.add(&TransactionOutput::new(&alice_addr(), to_bignum(10)));
    //     let mut body = TransactionBody::new(&inputs, &outputs, to_bignum(94), 10);
    //     let mut certs = Certificates::new();
    //     certs.add(&Certificate::new_stake_deregistration(&StakeDeregistration::new(&alice_pay())));
    //     body.set_certs(&certs);
    //     let w = make_mock_witnesses_vkey(&body, vec![&alice_key()]);
    //     let tx = Transaction::new(&body, &w, None);
    //     let haskell_crypto_bytes = witness_vkey_bytes_haskell(&w) + HASKELL_HLEN;
    //     let our_crypto_bytes = witness_vkey_bytes_rust(&w) + Ed25519KeyHash::BYTE_COUNT;
    //     assert!(txsize(&tx) - our_crypto_bytes + haskell_crypto_bytes >= 150);
    // }

    // #[test]
    // fn tx_register_pool() {
    //     let mut inputs = TransactionInputs::new();
    //     inputs.add(&TransactionInput::new(&genesis_id(), 0));
    //     let mut outputs = TransactionOutputs::new();
    //     outputs.add(&TransactionOutput::new(&alice_addr(), to_bignum(10)));
    //     let mut body = TransactionBody::new(&inputs, &outputs, to_bignum(94), 10);
    //     let mut certs = Certificates::new();
    //     let mut owners = Ed25519KeyHashes::new();
    //     owners.add(&(alice_stake().to_keyhash().unwrap()));
    //     let mut relays = Relays::new();
    //     relays.add(&Relay::new_single_host_name(&SingleHostName::new(None, String::from("relay.io"))));
    //     let params = PoolParams::new(
    //         &alice_pool(),
    //         &VRFKeyHash::from([0u8; VRFKeyHash::BYTE_COUNT]),
    //         to_bignum(1),
    //         to_bignum(5),
    //         &UnitInterval::new(to_bignum(1), to_bignum(10)),
    //         &RewardAddress::new(NetworkInfo::testnet().network_id(), &alice_stake()),
    //         &owners,
    //         &relays,
    //         Some(PoolMetadata::new(String::from("alice.pool"), &MetadataHash::from([0u8; MetadataHash::BYTE_COUNT])))
    //     );
    //     certs.add(&Certificate::new_pool_registration(&PoolRegistration::new(&params)));
    //     body.set_certs(&certs);
    //     let w = make_mock_witnesses_vkey(&body, vec![&alice_key()]);
    //     let tx = Transaction::new(&body, &w, None);
    //     let haskell_crypto_bytes = witness_vkey_bytes_haskell(&w)
    //         + HASKELL_HLEN // operator pool keyhash
    //         + HASKELL_HLEN // vrf keyhash
    //         + HASKELL_HLEN // reward account
    //         + owners.len() * HASKELL_HLEN // owners' keyhashes
    //         + HASKELL_HLEN; // metadata hash
    //     let our_crypto_bytes = witness_vkey_bytes_rust(&w)
    //         + Ed25519KeyHash::BYTE_COUNT
    //         + VRFKeyHash::BYTE_COUNT
    //         + Ed25519KeyHash::BYTE_COUNT
    //         + owners.len() * Ed25519KeyHash::BYTE_COUNT
    //         + MetadataHash::BYTE_COUNT;
    //     assert!(txsize(&tx) - our_crypto_bytes + haskell_crypto_bytes >= 200);
    // }

    // #[test]
    // fn tx_retire_pool() {
    //     let mut inputs = TransactionInputs::new();
    //     inputs.add(&TransactionInput::new(&genesis_id(), 0));
    //     let mut outputs = TransactionOutputs::new();
    //     outputs.add(&TransactionOutput::new(&alice_addr(), to_bignum(10)));
    //     let mut body = TransactionBody::new(&inputs, &outputs, to_bignum(94), 10);
    //     let mut certs = Certificates::new();
    //     certs.add(&Certificate::new_pool_retirement(&PoolRetirement::new(&alice_pool(), 5)));
    //     body.set_certs(&certs);
    //     let w = make_mock_witnesses_vkey(&body, vec![&alice_key()]);
    //     let tx = Transaction::new(&body, &w, None);
    //     let haskell_crypto_bytes = witness_vkey_bytes_haskell(&w) + HASKELL_HLEN;
    //     let our_crypto_bytes = witness_vkey_bytes_rust(&w) + Ed25519KeyHash::BYTE_COUNT;
    //     assert!(txsize(&tx) - our_crypto_bytes + haskell_crypto_bytes >= 149);
    // }

    // #[test]
    // fn tx_metadata() {
    //     let mut inputs = TransactionInputs::new();
    //     inputs.add(&TransactionInput::new(&genesis_id(), 0));
    //     let mut outputs = TransactionOutputs::new();
    //     outputs.add(&TransactionOutput::new(&alice_addr(), to_bignum(10)));
    //     let mut body = TransactionBody::new(&inputs, &outputs, to_bignum(94), 10);
    //     body.set_metadata_hash(&MetadataHash::from([37; MetadataHash::BYTE_COUNT]));
    //     let w = make_mock_witnesses_vkey(&body, vec![&alice_key()]);
    //     let mut metadata = TransactionMetadata::new();
    //     let mut md_list = TransactionMetadatums::new();
    //     md_list.add(&TransactionMetadatum::new_int(&Int::new(&to_bignum(5))));
    //     md_list.add(&TransactionMetadatum::new_text(String::from("hello")));
    //     metadata.insert(TransactionMetadatumLabel::new(0), &TransactionMetadatum::new_arr_transaction_metadatum(&md_list));
    //     let tx = Transaction::new(&body, &w, Some(metadata));
    //     let haskell_crypto_bytes = witness_vkey_bytes_haskell(&w) + HASKELL_HLEN;
    //     let our_crypto_bytes = witness_vkey_bytes_rust(&w) + MetadataHash::BYTE_COUNT;
    //     assert!(txsize(&tx) - our_crypto_bytes + haskell_crypto_bytes >= 154);
    // }

    // #[test]
    // fn tx_multisig() {
    //     let mut inputs = TransactionInputs::new();
    //     inputs.add(&TransactionInput::new(&genesis_id(), 0));
    //     let mut outputs = TransactionOutputs::new();
    //     outputs.add(&TransactionOutput::new(&alice_addr(), to_bignum(10)));
    //     let body = TransactionBody::new(&inputs, &outputs, to_bignum(94), 10);
    //     let mut w = make_mock_witnesses_vkey(&body, vec![&alice_key(), &bob_key()]);
    //     let mut script_witnesses = MultisigScripts::new();
    //     let mut inner_scripts = MultisigScripts::new();
    //     inner_scripts.add(&MultisigScript::new_msig_pubkey(&alice_pay().to_keyhash().unwrap()));
    //     inner_scripts.add(&MultisigScript::new_msig_pubkey(&bob_pay().to_keyhash().unwrap()));
    //     inner_scripts.add(&MultisigScript::new_msig_pubkey(&carl_pay().to_keyhash().unwrap()));
    //     script_witnesses.add(&MultisigScript::new_msig_n_of_k(2, &inner_scripts));
    //     w.set_scripts(&script_witnesses);
    //     let tx = Transaction::new(&body, &w, None);
    //     let haskell_crypto_bytes = witness_vkey_bytes_haskell(&w);
    //     let our_crypto_bytes = witness_vkey_bytes_rust(&w);
    //     assert!(txsize(&tx) - our_crypto_bytes + haskell_crypto_bytes - haskell_multisig_byte_diff(&script_witnesses) >= 189);
    // }

    #[test]
    fn tx_withdrawal() {
        // # Vector #8: with reward withdrawal
        let mut inputs = TransactionInputs::new();
        inputs.add(&TransactionInput::new(
            &TransactionHash::from_bytes(
                hex::decode("3b40265111d8bb3c3c608d95b3a0bf83461ace32d79336579a1939b3aad1c0b7")
                    .unwrap(),
            )
            .unwrap(),
            0,
        ));
        let mut outputs = TransactionOutputs::new();

<<<<<<< HEAD
        outputs.add(&TransactionOutput::new(
            &Address::from_bytes(
                hex::decode("611c616f1acb460668a9b2f123c80372c2adad3583b9c6cd2b1deeed1c").unwrap(),
            )
            .unwrap(),
            &Value::new(&to_bignum(1)),
        ));
=======
        outputs.add(
            &TransactionOutputBuilder::new()
                .with_address(
                    &Address::from_bytes(
                        hex::decode("611c616f1acb460668a9b2f123c80372c2adad3583b9c6cd2b1deeed1c").unwrap(),
                    ).unwrap())
                .next().unwrap()
                .with_coin(&to_bignum(1))
                .build().unwrap()
            );
>>>>>>> ee29de47
        let mut body = TransactionBody::new(&inputs, &outputs, &to_bignum(162502), Some(10));
        let mut withdrawals = Withdrawals::new();
        withdrawals.insert(
            &RewardAddress::from_address(
                &Address::from_bytes(
                    hex::decode("e151df9ba1b74a1c9608a487e114184556801e927d31d96425cb80af70")
                        .unwrap(),
                )
                .unwrap(),
            )
            .unwrap(),
            &to_bignum(1337),
        );
        body.set_withdrawals(&withdrawals);

        let mut w = TransactionWitnessSet::new();
        let mut vkw = Vkeywitnesses::new();
        // input key witness
        vkw.add(&make_vkey_witness(
            &hash_transaction(&body),
            &PrivateKey::from_normal_bytes(
                &hex::decode("c660e50315d76a53d80732efda7630cae8885dfb85c46378684b3c6103e1284a")
                    .unwrap(),
            )
            .unwrap(),
        ));
        // withdrawal key witness
        vkw.add(&make_vkey_witness(
            &hash_transaction(&body),
            &PrivateKey::from_normal_bytes(
                &hex::decode("5ada7f4d92bce1ee1707c0a0e211eb7941287356e6ed0e76843806e307b07c8d")
                    .unwrap(),
            )
            .unwrap(),
        ));
        w.set_vkeys(&vkw);

        let signed_tx = Transaction::new(&body, &w, None);

        let linear_fee = LinearFee::new(&to_bignum(500), &to_bignum(2));
        assert_eq!(
            hex::encode(signed_tx.to_bytes()),
            "84a500818258203b40265111d8bb3c3c608d95b3a0bf83461ace32d79336579a1939b3aad1c0b700018182581d611c616f1acb460668a9b2f123c80372c2adad3583b9c6cd2b1deeed1c01021a00027ac6030a05a1581de151df9ba1b74a1c9608a487e114184556801e927d31d96425cb80af70190539a10082825820f9aa3fccb7fe539e471188ccc9ee65514c5961c070b06ca185962484a4813bee5840fc0493f7121efe385d72830680e735ccdef99c3a31953fe877b89ad3a97fcdb871cc7f2cdd6a8104e52f6963bd9e10d814d4fabdbcdc8475bc63e872dcc94d0a82582054d1a9c5ad69586ceeb839c438400c376c0bd34825fb4c17cc2f58c54e1437f35840a051ba927582004aedab736b9f1f9330ff867c260f4751135d480074256e83cd23d2a4bb109f955c43afdcdc5d1841b28d5c1ea2148dfbb6252693590692bb00f5f6"
        );
        assert_eq!(
            min_fee(&signed_tx, &linear_fee).unwrap().to_str(),
            "163002" // todo: compare to Haskell fee to make sure the diff is not too big
        );
    }

    fn exunits(mem: u64, steps: u64) -> ExUnits {
        ExUnits::new(&to_bignum(mem), &to_bignum(steps))
    }

    fn subcoin(num: u64, denum: u64) -> SubCoin {
        SubCoin::new(&to_bignum(num), &to_bignum(denum))
    }

    fn exunit_prices(mem_prices: (u64, u64), step_prices: (u64, u64)) -> ExUnitPrices {
        ExUnitPrices::new(
            &subcoin(mem_prices.0, mem_prices.1),
            &subcoin(step_prices.0, step_prices.1),
        )
    }

    fn _calculate_ex_units_ceil_cost(mem: u64, steps: u64, mem_prices: (u64, u64), step_prices: (u64, u64)) -> Coin {
        let ex_units = exunits(mem, steps);
        let ex_unit_prices = exunit_prices(mem_prices, step_prices);
        calculate_ex_units_ceil_cost(&ex_units, &ex_unit_prices).unwrap()
    }

    #[test]
    fn test_calc_ex_units_cost() {
        // 10 * (2/1) + 20 * (3/1) = 10 * 2 + 20 * 3 = 20 + 60
        assert_eq!(
            _calculate_ex_units_ceil_cost(10, 20, (2, 1), (3, 1)),
            to_bignum(80),
        );
        // 22 * (12/6) + 33 * (33/11) = 22 * 2 + 33 * 3 = 44 + 99 = 143
        assert_eq!(
            _calculate_ex_units_ceil_cost(22, 33, (12, 6), (33, 11)),
            to_bignum(143),
        );
        // 10 * (5/7) + 20 * (9/13) = 50/7 + 180/13 = 650/91 + 1260/91 = 1910/91 = ceil(20.98) = 21
        assert_eq!(
            _calculate_ex_units_ceil_cost(10, 20, (5, 7), (9, 13)),
            to_bignum(21),
        );
        // 22 * (7/5) + 33 * (13/9) = 154/5 + 429/9 = 1386/45 + 2145/45 = 3531/45 = ceil(78.46) = 79
        assert_eq!(
            _calculate_ex_units_ceil_cost(22, 33, (7, 5), (13, 9)),
            to_bignum(79),
        );
    }
}<|MERGE_RESOLUTION|>--- conflicted
+++ resolved
@@ -86,12 +86,9 @@
 #[cfg(test)]
 mod tests {
     use super::*;
+    use crypto::*;
     use address::*;
-<<<<<<< HEAD
-    use crypto::*;
-=======
     use super::output_builder::TransactionOutputBuilder;
->>>>>>> ee29de47
 
     // based off tx test vectors (https://gist.github.com/KtorZ/5a2089df0915f21aca368d12545ab230)
 
@@ -100,16 +97,11 @@
     // It's possible they're still off by a byte or two somewhere.
 
     #[test]
-    fn tx_simple_utxo() {
-        // # Vector #1: simple transaction
+    fn tx_simple_utxo() { // # Vector #1: simple transaction
         let mut inputs = TransactionInputs::new();
         inputs.add(&TransactionInput::new(
-            &TransactionHash::from_bytes(
-                hex::decode("3b40265111d8bb3c3c608d95b3a0bf83461ace32d79336579a1939b3aad1c0b7")
-                    .unwrap(),
-            )
-            .unwrap(),
-            0,
+            &TransactionHash::from_bytes(hex::decode("3b40265111d8bb3c3c608d95b3a0bf83461ace32d79336579a1939b3aad1c0b7").unwrap()).unwrap(),
+            0
         ));
         let mut outputs = TransactionOutputs::new();
 
@@ -130,14 +122,16 @@
         vkw.add(&make_vkey_witness(
             &hash_transaction(&body),
             &PrivateKey::from_normal_bytes(
-                &hex::decode("c660e50315d76a53d80732efda7630cae8885dfb85c46378684b3c6103e1284a")
-                    .unwrap(),
-            )
-            .unwrap(),
+                &hex::decode("c660e50315d76a53d80732efda7630cae8885dfb85c46378684b3c6103e1284a").unwrap()
+            ).unwrap()
         ));
         w.set_vkeys(&vkw);
 
-        let signed_tx = Transaction::new(&body, &w, None);
+        let signed_tx = Transaction::new(
+            &body,
+            &w,
+            None,
+        );
 
         let linear_fee = LinearFee::new(&to_bignum(500), &to_bignum(2));
         assert_eq!(
@@ -154,12 +148,8 @@
     fn tx_simple_byron_utxo() {
         let mut inputs = TransactionInputs::new();
         inputs.add(&TransactionInput::new(
-            &TransactionHash::from_bytes(
-                hex::decode("3b40265111d8bb3c3c608d95b3a0bf83461ace32d79336579a1939b3aad1c0b7")
-                    .unwrap(),
-            )
-            .unwrap(),
-            0,
+            &TransactionHash::from_bytes(hex::decode("3b40265111d8bb3c3c608d95b3a0bf83461ace32d79336579a1939b3aad1c0b7").unwrap()).unwrap(),
+            0
         ));
         let mut outputs = TransactionOutputs::new();
 
@@ -186,7 +176,11 @@
         ));
         w.set_bootstraps(&bootstrap_wits);
 
-        let signed_tx = Transaction::new(&body, &w, None);
+        let signed_tx = Transaction::new(
+            &body,
+            &w,
+            None,
+        );
 
         let linear_fee = LinearFee::new(&to_bignum(500), &to_bignum(2));
         assert_eq!(
@@ -248,22 +242,22 @@
         vkw.add(&make_vkey_witness(
             &hash_transaction(&body),
             &PrivateKey::from_normal_bytes(
-                &hex::decode("c660e50315d76a53d80732efda7630cae8885dfb85c46378684b3c6103e1284a")
-                    .unwrap(),
-            )
-            .unwrap(),
-        ));
-        vkw.add(&make_vkey_witness(
-            &hash_transaction(&body),
-            &PrivateKey::from_normal_bytes(
-                &hex::decode("13fe79205e16c09536acb6f0524d04069f380329d13949698c5f22c65c989eb4")
-                    .unwrap(),
-            )
-            .unwrap(),
+                &hex::decode("c660e50315d76a53d80732efda7630cae8885dfb85c46378684b3c6103e1284a").unwrap()
+            ).unwrap()
+        ));
+        vkw.add(&make_vkey_witness(
+            &hash_transaction(&body),
+            &PrivateKey::from_normal_bytes(
+                &hex::decode("13fe79205e16c09536acb6f0524d04069f380329d13949698c5f22c65c989eb4").unwrap()
+            ).unwrap()
         ));
         w.set_vkeys(&vkw);
 
-        let signed_tx = Transaction::new(&body, &w, None);
+        let signed_tx = Transaction::new(
+            &body,
+            &w,
+            None,
+        );
 
         let linear_fee = LinearFee::new(&to_bignum(500), &to_bignum(2));
         assert_eq!(
@@ -277,29 +271,15 @@
     }
 
     #[test]
-    fn tx_register_stake() {
-        // # Vector #3: with stake pool registration certificate
+    fn tx_register_stake() { // # Vector #3: with stake pool registration certificate
         let network = 1;
         let mut inputs = TransactionInputs::new();
         inputs.add(&TransactionInput::new(
-            &TransactionHash::from_bytes(
-                hex::decode("3b40265111d8bb3c3c608d95b3a0bf83461ace32d79336579a1939b3aad1c0b7")
-                    .unwrap(),
-            )
-            .unwrap(),
-            0,
+            &TransactionHash::from_bytes(hex::decode("3b40265111d8bb3c3c608d95b3a0bf83461ace32d79336579a1939b3aad1c0b7").unwrap()).unwrap(),
+            0
         ));
         let mut outputs = TransactionOutputs::new();
 
-<<<<<<< HEAD
-        outputs.add(&TransactionOutput::new(
-            &Address::from_bytes(
-                hex::decode("611c616f1acb460668a9b2f123c80372c2adad3583b9c6cd2b1deeed1c").unwrap(),
-            )
-            .unwrap(),
-            &Value::new(&to_bignum(1)),
-        ));
-=======
         outputs.add(
             &TransactionOutputBuilder::new()
                 .with_address(
@@ -310,51 +290,41 @@
                 .with_coin(&to_bignum(1))
                 .build().unwrap()
             );
->>>>>>> ee29de47
         let mut body = TransactionBody::new(&inputs, &outputs, &to_bignum(266002), Some(10));
 
         let mut certs = Certificates::new();
 
         let mut pool_owners = Ed25519KeyHashes::new();
-        pool_owners.add(
-            &PublicKey::from_bytes(
-                &hex::decode("54d1a9c5ad69586ceeb839c438400c376c0bd34825fb4c17cc2f58c54e1437f3")
-                    .unwrap(),
+        pool_owners.add(&PublicKey::from_bytes(
+            &hex::decode("54d1a9c5ad69586ceeb839c438400c376c0bd34825fb4c17cc2f58c54e1437f3").unwrap()
+        ).unwrap().hash());
+        let registration_cert = PoolRegistration::new(
+            &PoolParams::new(
+                &PublicKey::from_bytes(
+                    &hex::decode("b24c040e65994bd5b0621a060166d32d356ef4be3cc1f848426a4cf386887089").unwrap()
+                ).unwrap().hash(), // operator
+                &VRFKeyHash::from(
+                    blake2b256(&hex::decode("fbf6d41985670b9041c5bf362b5262cf34add5d265975de176d613ca05f37096").unwrap())
+                ), // vrf_keyhash
+                &to_bignum(1000000), // pledge
+                &to_bignum(1000000), // cost
+                &UnitInterval::new(
+                    &to_bignum(3),
+                    &to_bignum(100),
+                ), // margin
+                &RewardAddress::new(
+                    network,
+                    &StakeCredential::from_keyhash(
+                        &PublicKey::from_bytes(
+                            &hex::decode("54d1a9c5ad69586ceeb839c438400c376c0bd34825fb4c17cc2f58c54e1437f3").unwrap()
+                        ).unwrap().hash()
+                    ),
+                ), // reward_address
+                &pool_owners, // pool_owners
+                &Relays::new(), // relays
+                None, // metadata
             )
-            .unwrap()
-            .hash(),
-        );
-        let registration_cert = PoolRegistration::new(&PoolParams::new(
-            &PublicKey::from_bytes(
-                &hex::decode("b24c040e65994bd5b0621a060166d32d356ef4be3cc1f848426a4cf386887089")
-                    .unwrap(),
-            )
-            .unwrap()
-            .hash(), // operator
-            &VRFKeyHash::from(blake2b256(
-                &hex::decode("fbf6d41985670b9041c5bf362b5262cf34add5d265975de176d613ca05f37096")
-                    .unwrap(),
-            )), // vrf_keyhash
-            &to_bignum(1000000),                                // pledge
-            &to_bignum(1000000),                                // cost
-            &UnitInterval::new(&to_bignum(3), &to_bignum(100)), // margin
-            &RewardAddress::new(
-                network,
-                &StakeCredential::from_keyhash(
-                    &PublicKey::from_bytes(
-                        &hex::decode(
-                            "54d1a9c5ad69586ceeb839c438400c376c0bd34825fb4c17cc2f58c54e1437f3",
-                        )
-                        .unwrap(),
-                    )
-                    .unwrap()
-                    .hash(),
-                ),
-            ), // reward_address
-            &pool_owners,                                       // pool_owners
-            &Relays::new(),                                     // relays
-            None,                                               // metadata
-        ));
+        );
         certs.add(&Certificate::new_pool_registration(&registration_cert));
         body.set_certs(&certs);
 
@@ -364,32 +334,30 @@
         vkw.add(&make_vkey_witness(
             &hash_transaction(&body),
             &PrivateKey::from_normal_bytes(
-                &hex::decode("c660e50315d76a53d80732efda7630cae8885dfb85c46378684b3c6103e1284a")
-                    .unwrap(),
-            )
-            .unwrap(),
+                &hex::decode("c660e50315d76a53d80732efda7630cae8885dfb85c46378684b3c6103e1284a").unwrap()
+            ).unwrap()
         ));
         // operator key witness
         vkw.add(&make_vkey_witness(
             &hash_transaction(&body),
             &PrivateKey::from_normal_bytes(
-                &hex::decode("2363f3660b9f3b41685665bf10632272e2d03c258e8a5323436f0f3406293505")
-                    .unwrap(),
-            )
-            .unwrap(),
+                &hex::decode("2363f3660b9f3b41685665bf10632272e2d03c258e8a5323436f0f3406293505").unwrap()
+            ).unwrap()
         ));
         // owner key witness
         vkw.add(&make_vkey_witness(
             &hash_transaction(&body),
             &PrivateKey::from_normal_bytes(
-                &hex::decode("5ada7f4d92bce1ee1707c0a0e211eb7941287356e6ed0e76843806e307b07c8d")
-                    .unwrap(),
-            )
-            .unwrap(),
+                &hex::decode("5ada7f4d92bce1ee1707c0a0e211eb7941287356e6ed0e76843806e307b07c8d").unwrap()
+            ).unwrap()
         ));
         w.set_vkeys(&vkw);
 
-        let signed_tx = Transaction::new(&body, &w, None);
+        let signed_tx = Transaction::new(
+            &body,
+            &w,
+            None,
+        );
 
         let linear_fee = LinearFee::new(&to_bignum(500), &to_bignum(2));
         assert_eq!(
@@ -537,28 +505,14 @@
     // }
 
     #[test]
-    fn tx_withdrawal() {
-        // # Vector #8: with reward withdrawal
+    fn tx_withdrawal() { // # Vector #8: with reward withdrawal
         let mut inputs = TransactionInputs::new();
         inputs.add(&TransactionInput::new(
-            &TransactionHash::from_bytes(
-                hex::decode("3b40265111d8bb3c3c608d95b3a0bf83461ace32d79336579a1939b3aad1c0b7")
-                    .unwrap(),
-            )
-            .unwrap(),
-            0,
+            &TransactionHash::from_bytes(hex::decode("3b40265111d8bb3c3c608d95b3a0bf83461ace32d79336579a1939b3aad1c0b7").unwrap()).unwrap(),
+            0
         ));
         let mut outputs = TransactionOutputs::new();
 
-<<<<<<< HEAD
-        outputs.add(&TransactionOutput::new(
-            &Address::from_bytes(
-                hex::decode("611c616f1acb460668a9b2f123c80372c2adad3583b9c6cd2b1deeed1c").unwrap(),
-            )
-            .unwrap(),
-            &Value::new(&to_bignum(1)),
-        ));
-=======
         outputs.add(
             &TransactionOutputBuilder::new()
                 .with_address(
@@ -569,19 +523,13 @@
                 .with_coin(&to_bignum(1))
                 .build().unwrap()
             );
->>>>>>> ee29de47
         let mut body = TransactionBody::new(&inputs, &outputs, &to_bignum(162502), Some(10));
         let mut withdrawals = Withdrawals::new();
         withdrawals.insert(
-            &RewardAddress::from_address(
-                &Address::from_bytes(
-                    hex::decode("e151df9ba1b74a1c9608a487e114184556801e927d31d96425cb80af70")
-                        .unwrap(),
-                )
-                .unwrap(),
-            )
-            .unwrap(),
-            &to_bignum(1337),
+            &RewardAddress::from_address(&Address::from_bytes(
+                hex::decode("e151df9ba1b74a1c9608a487e114184556801e927d31d96425cb80af70").unwrap()
+            ).unwrap()).unwrap(),
+            &to_bignum(1337)
         );
         body.set_withdrawals(&withdrawals);
 
@@ -591,23 +539,23 @@
         vkw.add(&make_vkey_witness(
             &hash_transaction(&body),
             &PrivateKey::from_normal_bytes(
-                &hex::decode("c660e50315d76a53d80732efda7630cae8885dfb85c46378684b3c6103e1284a")
-                    .unwrap(),
-            )
-            .unwrap(),
+                &hex::decode("c660e50315d76a53d80732efda7630cae8885dfb85c46378684b3c6103e1284a").unwrap()
+            ).unwrap()
         ));
         // withdrawal key witness
         vkw.add(&make_vkey_witness(
             &hash_transaction(&body),
             &PrivateKey::from_normal_bytes(
-                &hex::decode("5ada7f4d92bce1ee1707c0a0e211eb7941287356e6ed0e76843806e307b07c8d")
-                    .unwrap(),
-            )
-            .unwrap(),
+                &hex::decode("5ada7f4d92bce1ee1707c0a0e211eb7941287356e6ed0e76843806e307b07c8d").unwrap()
+            ).unwrap()
         ));
         w.set_vkeys(&vkw);
 
-        let signed_tx = Transaction::new(&body, &w, None);
+        let signed_tx = Transaction::new(
+            &body,
+            &w,
+            None,
+        );
 
         let linear_fee = LinearFee::new(&to_bignum(500), &to_bignum(2));
         assert_eq!(
