--- conflicted
+++ resolved
@@ -1,9 +1,5 @@
 #![allow(dead_code)]
-<<<<<<< HEAD
-use crate::{Address, BaseAddress, Bip32PrivateKey, Ed25519KeyHash, NetworkInfo, StakeCredential, to_bignum, TransactionHash, TransactionIndex, TransactionInput, TransactionOutput, Value, Vkey};
-=======
 use crate::{Address, BaseAddress, Bip32PrivateKey, Ed25519KeyHash, Ed25519Signature, NetworkInfo, StakeCredential, to_bignum, TransactionHash, TransactionIndex, TransactionInput, TransactionOutput, Value, Vkey};
->>>>>>> 8eb01419
 
 pub(crate) fn fake_bytes_32(x: u8) -> Vec<u8> {
     vec![x, 239, 181, 120, 142, 135, 19, 200, 68, 223, 211, 43, 46, 145, 222, 30, 48, 159, 239, 255, 213, 85, 248, 39, 204, 158, 225, 100, 1, 2, 3, 4]
@@ -57,11 +53,8 @@
 
 pub(crate) fn fake_vkey() -> Vkey {
     Vkey::new(&Bip32PrivateKey::generate_ed25519_bip32().unwrap().to_public().to_raw_key())
-<<<<<<< HEAD
-=======
 }
 
 pub(crate) fn fake_signature(x: u8) -> Ed25519Signature {
     Ed25519Signature::from_bytes([x; 64].to_vec()).unwrap()
->>>>>>> 8eb01419
 }