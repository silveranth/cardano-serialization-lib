--- conflicted
+++ resolved
@@ -1987,7 +1987,6 @@
         assert!(tx_builder.add_change_if_needed(&change_addr).is_err())
     }
 
-<<<<<<< HEAD
     fn make_input(input_hash_byte: u8, value: Value) -> TransactionUnspentOutput {
         TransactionUnspentOutput::new(
             &TransactionInput::new(&TransactionHash::from([input_hash_byte; 32]), 0),
@@ -2113,7 +2112,8 @@
             input_total = input_total.checked_add(value).unwrap();
         }
         assert!(input_total >= Value::new(&tx_builder.min_fee().unwrap().checked_add(&to_bignum(COST)).unwrap()));
-=======
+    }
+
     fn build_tx_pay_to_multisig() {
         let linear_fee = LinearFee::new(&to_bignum(10), &to_bignum(2));
         let mut tx_builder =
@@ -2317,6 +2317,5 @@
         let _deser_t = Transaction::from_bytes(_final_tx.to_bytes()).unwrap();
         assert_eq!(_deser_t.to_bytes(), _final_tx.to_bytes());
         assert_eq!(_deser_t.body().auxiliary_data_hash.unwrap(), utils::hash_auxiliary_data(&auxiliary_data));
->>>>>>> cfc6efa1
     }
 }