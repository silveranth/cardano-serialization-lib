use super::*;
use super::fees;
use super::utils;
use std::collections::{BTreeMap, BTreeSet};

// comes from witsVKeyNeeded in the Ledger spec
fn witness_keys_for_cert(cert_enum: &Certificate, keys: &mut BTreeSet<Ed25519KeyHash>) {
    match &cert_enum.0 {
        // stake key registrations do not require a witness
        CertificateEnum::StakeRegistration(_cert) => {},
        CertificateEnum::StakeDeregistration(cert) => {
            keys.insert(cert.stake_credential().to_keyhash().unwrap());
        },
        CertificateEnum::StakeDelegation(cert) => {
            keys.insert(cert.stake_credential().to_keyhash().unwrap());
        },
        CertificateEnum::PoolRegistration(cert) => {
            for owner in &cert.pool_params().pool_owners().0 {
                keys.insert(owner.clone());
            }
            keys.insert(
                Ed25519KeyHash::from_bytes(cert.pool_params().operator().to_bytes()).unwrap()
            );
        },
        CertificateEnum::PoolRetirement(cert) => {
            keys.insert(
                Ed25519KeyHash::from_bytes(cert.pool_keyhash().to_bytes()).unwrap()
            );
        },
        CertificateEnum::GenesisKeyDelegation(cert) => {
            keys.insert(
                Ed25519KeyHash::from_bytes(cert.genesis_delegate_hash().to_bytes()).unwrap()
            );
        },
        // not witness as there is no single core node or genesis key that posts the certificate
        CertificateEnum::MoveInstantaneousRewardsCert(_cert) => {},
    }
}

fn fake_private_key() -> Bip32PrivateKey {
    Bip32PrivateKey::from_bytes(
        &[0xb8, 0xf2, 0xbe, 0xce, 0x9b, 0xdf, 0xe2, 0xb0, 0x28, 0x2f, 0x5b, 0xad, 0x70, 0x55, 0x62, 0xac, 0x99, 0x6e, 0xfb, 0x6a, 0xf9, 0x6b, 0x64, 0x8f,
            0x44, 0x45, 0xec, 0x44, 0xf4, 0x7a, 0xd9, 0x5c, 0x10, 0xe3, 0xd7, 0x2f, 0x26, 0xed, 0x07, 0x54, 0x22, 0xa3, 0x6e, 0xd8, 0x58, 0x5c, 0x74, 0x5a,
            0x0e, 0x11, 0x50, 0xbc, 0xce, 0xba, 0x23, 0x57, 0xd0, 0x58, 0x63, 0x69, 0x91, 0xf3, 0x8a, 0x37, 0x91, 0xe2, 0x48, 0xde, 0x50, 0x9c, 0x07, 0x0d,
            0x81, 0x2a, 0xb2, 0xfd, 0xa5, 0x78, 0x60, 0xac, 0x87, 0x6b, 0xc4, 0x89, 0x19, 0x2c, 0x1e, 0xf4, 0xce, 0x25, 0x3c, 0x19, 0x7e, 0xe2, 0x19, 0xa4]
    ).unwrap()
}

fn fake_key_hash() -> Ed25519KeyHash {
    Ed25519KeyHash::from_bytes(
        vec![142, 239, 181, 120, 142, 135, 19, 200, 68, 223, 211, 43, 46, 145, 222, 30, 48, 159, 239, 255, 213, 85, 248, 39, 204, 158, 225, 100]
    ).unwrap()
}

// tx_body must be the result of building from tx_builder
// constructs the rest of the Transaction using fake witness data of the correct length
// for use in calculating the size of the final Transaction
fn fake_full_tx(tx_builder: &TransactionBuilder, body: TransactionBody) -> Result<Transaction, JsError> {
    let fake_key_root = fake_private_key();
    let fake_key_hash = fake_key_hash();

    // recall: this includes keys for input, certs and withdrawals
    let vkeys = match tx_builder.input_types.vkeys.len() {
        0 => None,
        x => {
            let mut result = Vkeywitnesses::new();
            let raw_key = fake_key_root.to_raw_key();
            for _i in 0..x {
                result.add(&Vkeywitness::new(
                    &Vkey::new(&raw_key.to_public()),
                    &raw_key.sign([1u8; 100].as_ref())
                ));
            }
            Some(result)
        },
    };
    let script_keys: Option<NativeScripts> = match tx_builder.input_types.scripts.len() {
        0 => None,
        _x => {
            // TODO: figure out how to populate fake witnesses for these
            return Err(JsError::from_str("Script inputs not supported yet"))
        },
    };
    let bootstrap_keys = match tx_builder.input_types.bootstraps.len() {
        0 => None,
        _x => {
            let mut result = BootstrapWitnesses::new();
            for addr in &tx_builder.input_types.bootstraps {
                // picking icarus over daedalus for fake witness generation shouldn't matter
                result.add(&make_icarus_bootstrap_witness(
                    &hash_transaction(&body),
                    &ByronAddress::from_bytes(addr.clone()).unwrap(),
                    &fake_key_root
                ));
            }
            Some(result)
        },
    };
    let full_script_keys = match &tx_builder.mint {
        None => script_keys,
        Some(mint) => {
            let mut ns = script_keys
                .map(|sk| { sk.clone() })
                .unwrap_or(NativeScripts::new());
            let spk = ScriptPubkey::new(&fake_key_hash);
            mint.keys().0.iter().for_each(|_p| {
                ns.add(&NativeScript::new_script_pubkey(&spk));
            });
            Some(ns)
        }
    };
    let witness_set = TransactionWitnessSet {
        vkeys: vkeys,
        native_scripts: full_script_keys,
        bootstraps: bootstrap_keys,
        // TODO: plutus support?
        plutus_scripts: None,
        plutus_data: None,
        redeemers: None,
    };
    Ok(Transaction {
        body,
        witness_set,
        is_valid: true,
        auxiliary_data: tx_builder.auxiliary_data.clone(),
    })
}

fn min_fee(tx_builder: &TransactionBuilder) -> Result<Coin, JsError> {
    let full_tx = fake_full_tx(tx_builder, tx_builder.build()?)?;
    fees::min_fee(&full_tx, &tx_builder.fee_algo)
}


// We need to know how many of each type of witness will be in the transaction so we can calculate the tx fee
#[derive(Clone, Debug)]
struct MockWitnessSet {
    vkeys: BTreeSet<Ed25519KeyHash>,
    scripts: BTreeSet<ScriptHash>,
    bootstraps: BTreeSet<Vec<u8>>,
}

#[derive(Clone, Debug)]
struct TxBuilderInput {
    input: TransactionInput,
    amount: Value, // we need to keep track of the amount in the inputs for input selection
}

#[wasm_bindgen]
pub enum CoinSelectionStrategyCIP2 {
    LargestFirst,
    RandomImprove,
}

#[wasm_bindgen]
#[derive(Clone, Debug)]
pub struct TransactionBuilder {
    coins_per_utxo_word: BigNum,
    pool_deposit: BigNum,
    key_deposit: BigNum,
    max_value_size: u32,
    max_tx_size: u32,
    fee_algo: fees::LinearFee,
    inputs: Vec<TxBuilderInput>,
    outputs: TransactionOutputs,
    fee: Option<Coin>,
    ttl: Option<Slot>, // absolute slot number
    certs: Option<Certificates>,
    withdrawals: Option<Withdrawals>,
    auxiliary_data: Option<AuxiliaryData>,
    validity_start_interval: Option<Slot>,
    input_types: MockWitnessSet,
    mint: Option<Mint>,
    inputs_auto_added: bool,
    prefer_pure_change: bool,
}

#[wasm_bindgen]
impl TransactionBuilder {
    /// This automatically selects and adds inputs from {inputs} consisting of just enough to cover
    /// the outputs that have already been added.
    /// This should be called after adding all certs/outputs/etc and will be an error otherwise.
    /// Uses CIP2: https://github.com/cardano-foundation/CIPs/blob/master/CIP-0002/CIP-0002.md
    /// Adding a change output must be called after via TransactionBuilder::add_change_if_needed()
    /// This function, diverging from CIP2, takes into account fees and will attempt to add additional
    /// inputs to cover the minimum fees. This does not, however, set the txbuilder's fee.
    pub fn add_inputs_from(&mut self, inputs: &TransactionUnspentOutputs, strategy: CoinSelectionStrategyCIP2) -> Result<(), JsError> {
        let mut available_inputs = inputs.0.clone();
        let mut input_total = self.get_total_input()?;
        let mut output_total = self
            .get_explicit_output()?
            .checked_add(&Value::new(&self.get_deposit()?))?
            .checked_add(&Value::new(&self.min_fee()?))?;
        match strategy {
            CoinSelectionStrategyCIP2::LargestFirst => {
                available_inputs.sort_by_key(|input| input.output.amount.coin);
                // iterate in decreasing order of ADA-only value
                for input in available_inputs.iter().rev() {
                    if input_total >= output_total {
                        break;
                    }
                    // differing from CIP2, we include the needed fees in the targets instead of just output values
                    let input_fee = self.fee_for_input(&input.output.address, &input.input, &input.output.amount)?;
                    self.add_input(&input.output.address, &input.input, &input.output.amount);
                    input_total = input_total.checked_add(&input.output.amount)?;
                    output_total = output_total.checked_add(&Value::new(&input_fee))?;
                }
                if input_total < output_total {
                    return Err(JsError::from_str("UTxO Balance Insufficient"));
                }
            },
            CoinSelectionStrategyCIP2::RandomImprove => {
                use rand::Rng;
                if self.outputs.0.iter().any(|output| output.amount.multiasset.is_some()) {
                    return Err(JsError::from_str("Multiasset values not supported by RandomImprove. Please use LargestFirst"));
                }
                // Phase 1: Random Selection
                let mut associated_inputs: BTreeMap<TransactionOutput, Vec<TransactionUnspentOutput>> = BTreeMap::new();
                let mut rng = rand::thread_rng();
                let mut outputs = self.outputs.0.clone();
                outputs.sort_by_key(|output| output.amount.coin);
                for output in outputs.iter().rev() {
                    let mut added = Value::new(&Coin::zero());
                    let mut needed = output.amount.clone();
                    while added < needed {
                        if available_inputs.is_empty() {
                            return Err(JsError::from_str("UTxO Balance Insufficient"));
                        }
                        let random_index = rng.gen_range(0..available_inputs.len());
                        let input = available_inputs.swap_remove(random_index);
                        // differing from CIP2, we include the needed fees in the targets instead of just output values
                        let input_fee = self.fee_for_input(&input.output.address, &input.input, &input.output.amount)?;
                        self.add_input(&input.output.address, &input.input, &input.output.amount);
                        input_total = input_total.checked_add(&input.output.amount)?;
                        output_total = output_total.checked_add(&Value::new(&input_fee))?;
                        needed = needed.checked_add(&Value::new(&input_fee))?;
                        added = added.checked_add(&input.output.amount)?;
                        associated_inputs.entry(output.clone()).or_default().push(input);
                    }
                }
                if !available_inputs.is_empty() {
                    // Phase 2: Improvement
                    for output in outputs.iter_mut() {
                        let associated = associated_inputs.get_mut(output).unwrap();
                        for input in associated.iter_mut() {
                            let random_index = rng.gen_range(0..available_inputs.len());
                            let new_input = available_inputs.get_mut(random_index).unwrap();
                            let cur = from_bignum(&input.output.amount.coin);
                            let new = from_bignum(&new_input.output.amount.coin);
                            let min = from_bignum(&output.amount.coin);
                            let ideal = 2 * min;
                            let max = 3 * min;
                            let move_closer = (ideal as i128 - new as i128).abs() < (ideal as i128 - cur as i128).abs();
                            let not_exceed_max = new < max;
                            if move_closer && not_exceed_max {
                                std::mem::swap(input, new_input);
                            }
                        }
                    }
                }
            },
        }

        Ok(())
    }

    /// We have to know what kind of inputs these are to know what kind of mock witnesses to create since
    /// 1) mock witnesses have different lengths depending on the type which changes the expecting fee
    /// 2) Witnesses are a set so we need to get rid of duplicates to avoid over-estimating the fee
    pub fn add_key_input(&mut self, hash: &Ed25519KeyHash, input: &TransactionInput, amount: &Value) {
        self.inputs.push(TxBuilderInput {
            input: input.clone(),
            amount: amount.clone(),
        });
        self.input_types.vkeys.insert(hash.clone());
    }
    pub fn add_script_input(&mut self, hash: &ScriptHash, input: &TransactionInput, amount: &Value) {
        self.inputs.push(TxBuilderInput {
            input: input.clone(),
            amount: amount.clone(),
        });
        self.input_types.scripts.insert(hash.clone());
    }
    pub fn add_bootstrap_input(&mut self, hash: &ByronAddress, input: &TransactionInput, amount: &Value) {
        self.inputs.push(TxBuilderInput {
            input: input.clone(),
            amount: amount.clone(),
        });
        self.input_types.bootstraps.insert(hash.to_bytes());
    }

    pub fn add_input(&mut self, address: &Address, input: &TransactionInput, amount: &Value) {
        match &BaseAddress::from_address(address) {
            Some(addr) => {
                match &addr.payment_cred().to_keyhash() {
                    Some(hash) => return self.add_key_input(hash, input, amount),
                    None => (),
                }
                match &addr.payment_cred().to_scripthash() {
                    Some(hash) => return self.add_script_input(hash, input, amount),
                    None => (),
                }
            },
            None => (),
        }
        match &EnterpriseAddress::from_address(address) {
            Some(addr) => {
                match &addr.payment_cred().to_keyhash() {
                    Some(hash) => return self.add_key_input(hash, input, amount),
                    None => (),
                }
                match &addr.payment_cred().to_scripthash() {
                    Some(hash) => return self.add_script_input(hash, input, amount),
                    None => (),
                }
            },
            None => (),
        }
        match &PointerAddress::from_address(address) {
            Some(addr) => {
                match &addr.payment_cred().to_keyhash() {
                    Some(hash) => return self.add_key_input(hash, input, amount),
                    None => (),
                }
                match &addr.payment_cred().to_scripthash() {
                    Some(hash) => return self.add_script_input(hash, input, amount),
                    None => (),
                }
            },
            None => (),
        }
        match &ByronAddress::from_address(address) {
            Some(addr) => {
                return self.add_bootstrap_input(addr, input, amount);
            },
            None => (),
        }
    }

    /// calculates how much the fee would increase if you added a given output
    pub fn fee_for_input(&self, address: &Address, input: &TransactionInput, amount: &Value) -> Result<Coin, JsError> {
        let mut self_copy = self.clone();

        // we need some value for these for it to be a a valid transaction
        // but since we're only calculating the difference between the fee of two transactions
        // it doesn't matter what these are set as, since it cancels out
        self_copy.set_fee(&to_bignum(0));

        let fee_before = min_fee(&self_copy)?;

        self_copy.add_input(&address, &input, &amount);
        let fee_after = min_fee(&self_copy)?;
        fee_after.checked_sub(&fee_before)
    }

    /// Add output by specifying the Address and Value
    pub fn add_output_amount(&mut self, address: &Address, amount: &Value) -> Result<(), JsError> {
        self.add_output(&TransactionOutput::new(address, amount))
    }

    /// Add output by specifying the Address and Coin (BigNum)
    /// Output will have no additional assets
    pub fn add_output_coin(&mut self, address: &Address, coin: &Coin) -> Result<(), JsError> {
        self.add_output_amount(address, &Value::new(coin))
    }

    /// Add output by specifying the Address, the Coin (BigNum), and the MultiAsset
    pub fn add_output_coin_and_asset(
        &mut self,
        address: &Address,
        coin: &Coin,
        multiasset: &MultiAsset,
    ) -> Result<(), JsError> {
        let mut val = Value::new(coin);
        val.set_multiasset(multiasset);
        self.add_output_amount(address, &val)
    }

    /// Add output by specifying the Address and the MultiAsset
    /// The output will be set to contain the minimum required amount of Coin
    pub fn add_output_asset_and_min_required_coin(
        &mut self,
        address: &Address,
        multiasset: &MultiAsset,
    ) -> Result<(), JsError> {
        let min_possible_coin = min_pure_ada(&self.coins_per_utxo_word)?;
        let mut value = Value::new(&min_possible_coin);
        value.set_multiasset(multiasset);
        let required_coin =
            min_ada_required(&value, false, &self.coins_per_utxo_word)?;
        self.add_output_coin_and_asset(address, &required_coin, multiasset)
    }

    /// Add explicit output via a TransactionOutput object
    pub fn add_output(&mut self, output: &TransactionOutput) -> Result<(), JsError> {
        let value_size = output.amount.to_bytes().len();
        if value_size > self.max_value_size as usize {
            return Err(JsError::from_str(&format!(
                "Maximum value size of {} exceeded. Found: {}",
                self.max_value_size,
                value_size
            )));
        }
        let min_ada = min_ada_required(&output.amount(), false, &self.coins_per_utxo_word)?;
        if output.amount().coin() < min_ada {
            Err(JsError::from_str(&format!(
                "Value {} less than the minimum UTXO value {}",
                from_bignum(&output.amount().coin()),
                from_bignum(&min_ada)
            )))
        } else {
            self.outputs.add(output);
            Ok(())
        }
    }

    /// calculates how much the fee would increase if you added a given output
    pub fn fee_for_output(&self, output: &TransactionOutput) -> Result<Coin, JsError> {
        let mut self_copy = self.clone();

        // we need some value for these for it to be a a valid transaction
        // but since we're only calculating the different between the fee of two transactions
        // it doesn't matter what these are set as, since it cancels out
        self_copy.set_fee(&to_bignum(0));

        let fee_before = min_fee(&self_copy)?;

        self_copy.add_output(&output)?;
        let fee_after = min_fee(&self_copy)?;
        fee_after.checked_sub(&fee_before)
    }

    pub fn set_fee(&mut self, fee: &Coin) {
        self.fee = Some(fee.clone())
    }

    pub fn set_ttl(&mut self, ttl: Slot) {
        self.ttl = Some(ttl)
    }

    pub fn set_validity_start_interval(&mut self, validity_start_interval: Slot) {
        self.validity_start_interval = Some(validity_start_interval)
    }

    pub fn set_certs(&mut self, certs: &Certificates) {
        self.certs = Some(certs.clone());
        for cert in &certs.0 {
            witness_keys_for_cert(cert, &mut self.input_types.vkeys);
        };
    }

    pub fn set_withdrawals(&mut self, withdrawals: &Withdrawals) {
        self.withdrawals = Some(withdrawals.clone());
        for (withdrawal, _coin) in &withdrawals.0 {
            self.input_types.vkeys.insert(withdrawal.payment_cred().to_keyhash().unwrap().clone());
        };
    }

    /// Set explicit auxiliary data via an AuxiliaryData object
    /// It might contain some metadata plus native or Plutus scripts
    pub fn set_auxiliary_data(&mut self, auxiliary_data: &AuxiliaryData) {
        self.auxiliary_data = Some(auxiliary_data.clone())
    }

    /// Set metadata using a GeneralTransactionMetadata object
    /// It will be set to the existing or new auxiliary data in this builder
    pub fn set_metadata(&mut self, metadata: &GeneralTransactionMetadata) {
        let mut aux = self.auxiliary_data.as_ref().cloned().unwrap_or(AuxiliaryData::new());
        aux.set_metadata(metadata);
        self.set_auxiliary_data(&aux);
    }

    /// Add a single metadatum using TransactionMetadatumLabel and TransactionMetadatum objects
    /// It will be securely added to existing or new metadata in this builder
    pub fn add_metadatum(&mut self, key: &TransactionMetadatumLabel, val: &TransactionMetadatum) {
        let mut metadata = self.auxiliary_data.as_ref()
            .map(|aux| { aux.metadata().as_ref().cloned() })
            .unwrap_or(None)
            .unwrap_or(GeneralTransactionMetadata::new());
        metadata.insert(key, val);
        self.set_metadata(&metadata);
    }

    /// Add a single JSON metadatum using a TransactionMetadatumLabel and a String
    /// It will be securely added to existing or new metadata in this builder
    pub fn add_json_metadatum(
        &mut self,
        key: &TransactionMetadatumLabel,
        val: String,
    ) -> Result<(), JsError> {
        self.add_json_metadatum_with_schema(key, val, MetadataJsonSchema::NoConversions)
    }

    /// Add a single JSON metadatum using a TransactionMetadatumLabel, a String, and a MetadataJsonSchema object
    /// It will be securely added to existing or new metadata in this builder
    pub fn add_json_metadatum_with_schema(
        &mut self,
        key: &TransactionMetadatumLabel,
        val: String,
        schema: MetadataJsonSchema,
    ) -> Result<(), JsError> {
        let metadatum = encode_json_str_to_metadatum(val, schema)?;
        self.add_metadatum(key, &metadatum);
        Ok(())
    }

    /// Set explicit Mint object to this builder
    /// it will replace any previously existing mint
    pub fn set_mint(&mut self, mint: &Mint) {
        self.mint = Some(mint.clone());
    }

    /// Add a mint entry to this builder using a PolicyID and MintAssets object
    /// It will be securely added to existing or new Mint in this builder
    /// It will replace any existing mint assets with the same PolicyID
    pub fn set_mint_asset(&mut self, policy_id: &PolicyID, mint_assets: &MintAssets) {
        let mut mint = self.mint.as_ref().cloned().unwrap_or(Mint::new());
        mint.insert(policy_id, mint_assets);
        self.set_mint(&mint);
    }

    /// Add a mint entry to this builder using a PolicyID, AssetName, and Int object for amount
    /// It will be securely added to existing or new Mint in this builder
    /// It will replace any previous existing amount same PolicyID and AssetName
    pub fn add_mint_asset(&mut self, policy_id: &PolicyID, asset_name: &AssetName, amount: Int) {
        let mut asset = self.mint.as_ref()
            .map(|m| { m.get(policy_id).as_ref().cloned() })
            .unwrap_or(None)
            .unwrap_or(MintAssets::new());
        asset.insert(asset_name, amount);
        self.set_mint_asset(policy_id, &asset);
    }

    /// Add a mint entry together with an output to this builder
    /// Using a PolicyID, AssetName, Int for amount, Address, and Coin (BigNum) objects
    /// The asset will be securely added to existing or new Mint in this builder
    /// A new output will be added with the specified Address, the Coin value, and the minted asset
    pub fn add_mint_asset_and_output(
        &mut self,
        policy_id: &PolicyID,
        asset_name: &AssetName,
        amount: Int,
        address: &Address,
        output_coin: &Coin,
    ) -> Result<(), JsError> {
        self.add_mint_asset(policy_id, asset_name, amount);
        let multiasset = self.mint.as_ref().unwrap().to_multiasset()?;
        self.add_output_coin_and_asset(address, output_coin, &multiasset)
    }

    /// Add a mint entry together with an output to this builder
    /// Using a PolicyID, AssetName, Int for amount, and Address objects
    /// The asset will be securely added to existing or new Mint in this builder
    /// A new output will be added with the specified Address and the minted asset
    /// The output will be set to contain the minimum required amount of Coin
    pub fn add_mint_asset_and_output_min_required_coin(
        &mut self,
        policy_id: &PolicyID,
        asset_name: &AssetName,
        amount: Int,
        address: &Address,
    ) -> Result<(), JsError> {
        self.add_mint_asset(policy_id, asset_name, amount);
        let multiasset = self.mint.as_ref().unwrap().to_multiasset()?;
        self.add_output_asset_and_min_required_coin(address, &multiasset)
    }

    /// If set to true, add_change_if_needed will try
    /// to put pure Coin in a separate output from assets
    pub fn set_prefer_pure_change(&mut self, prefer_pure_change: bool) {
        self.prefer_pure_change = prefer_pure_change;
    }

    pub fn new(
        linear_fee: &fees::LinearFee,
        pool_deposit: &BigNum, // protocol parameter
        key_deposit: &BigNum,  // protocol parameter
        max_value_size: u32, // protocol parameter
        max_tx_size: u32, // protocol parameter
        coins_per_utxo_word: &Coin, // protocol parameter
    ) -> Self {
        Self {
            coins_per_utxo_word: coins_per_utxo_word.clone(),
            key_deposit: key_deposit.clone(),
            pool_deposit: pool_deposit.clone(),
            max_value_size,
            max_tx_size,
            fee_algo: linear_fee.clone(),
            inputs: Vec::new(),
            outputs: TransactionOutputs::new(),
            fee: None,
            ttl: None,
            certs: None,
            withdrawals: None,
            auxiliary_data: None,
            input_types: MockWitnessSet {
                vkeys: BTreeSet::new(),
                scripts: BTreeSet::new(),
                bootstraps: BTreeSet::new(),
            },
            validity_start_interval: None,
            mint: None,
            inputs_auto_added: false,
            prefer_pure_change: false,
        }
    }

    /// does not include refunds or withdrawals
    pub fn get_explicit_input(&self) -> Result<Value, JsError> {
        self.inputs
            .iter()
            .try_fold(Value::zero(), |acc, ref tx_builder_input| {
                acc.checked_add(&tx_builder_input.amount)
            })
    }

    /// withdrawals and refunds
    pub fn get_implicit_input(&self) -> Result<Value, JsError> {
        internal_get_implicit_input(
            &self.withdrawals,
            &self.certs,
            &self.pool_deposit,
            &self.key_deposit,
        )
    }

    /// mint as value
    pub fn get_mint_value(&self) -> Result<Value, JsError> {
        self.mint.as_ref().map(|m| { m.to_value() }).unwrap_or(Ok(Value::zero()))
    }

    fn get_total_input(&self) -> Result<Value, JsError> {
        self.get_explicit_input()?
            .checked_add(&self.get_implicit_input()?)?
            .checked_add(&self.get_mint_value()?)
    }

    /// does not include fee
    pub fn get_explicit_output(&self) -> Result<Value, JsError> {
        self.outputs
            .0
            .iter()
            .try_fold(Value::new(&to_bignum(0)), |acc, ref output| {
                acc.checked_add(&output.amount())
            })
    }

    pub fn get_deposit(&self) -> Result<Coin, JsError> {
        internal_get_deposit(
            &self.certs,
            &self.pool_deposit,
            &self.key_deposit,
        )
    }

    pub fn get_fee_if_set(&self) -> Option<Coin> {
        self.fee.clone()
    }

    /// Warning: this function will mutate the /fee/ field
    /// Make sure to call this function last after setting all other tx-body properties
    /// Editing inputs, outputs, mint, etc. after change been calculated
    /// might cause a mismatch in calculated fee versus the required fee
    pub fn add_change_if_needed(&mut self, address: &Address) -> Result<bool, JsError> {
        let fee = match &self.fee {
            None => self.min_fee(),
            // generating the change output involves changing the fee
            Some(_x) => {
                return Err(JsError::from_str(
                    "Cannot calculate change if fee was explicitly specified",
                ))
            }
        }?;

        let input_total = self.get_total_input()?;

        let output_total = self
            .get_explicit_output()?
            .checked_add(&Value::new(&self.get_deposit()?))?;

        use std::cmp::Ordering;
        match &input_total.partial_cmp(&output_total.checked_add(&Value::new(&fee))?) {
            Some(Ordering::Equal) => {
                // recall: min_fee assumed the fee was the maximum possible so we definitely have enough input to cover whatever fee it ends up being
                self.set_fee(&input_total.checked_sub(&output_total)?.coin());
                Ok(false)
            },
            Some(Ordering::Less) => Err(JsError::from_str("Insufficient input in transaction")),
            Some(Ordering::Greater) => {
                fn has_assets(ma: Option<MultiAsset>) -> bool {
                    ma.map(|assets| assets.len() > 0).unwrap_or(false)
                }
                let change_estimator = input_total.checked_sub(&output_total)?;
                if has_assets(change_estimator.multiasset()) {
                    fn pack_nfts_for_change(max_value_size: u32, change_address: &Address, change_estimator: &Value) -> Result<MultiAsset, JsError> {
                        // we insert the entire available ADA temporarily here since that could potentially impact the size
                        // as it could be 1, 2 3 or 4 bytes for Coin.
                        let mut base_coin = Value::new(&change_estimator.coin());
                        base_coin.set_multiasset(&MultiAsset::new());
                        let mut output = TransactionOutput::new(change_address, &base_coin);
                        // If this becomes slow on large TXs we can optimize it like the folowing
                        // to avoid cloning + reserializing the entire output.
                        // This would probably be more relevant if we use a smarter packing algorithm
                        // which might need to compare more size differences than greedy
                        //let mut bytes_used = output.to_bytes().len();

                        // a greedy packing is done here to avoid an exponential bin-packing
                        // which in most cases likely shouldn't be the difference between
                        // having an extra change output or not unless there are gigantic
                        // differences in NFT policy sizes
                        for (policy, assets) in change_estimator.multiasset().unwrap().0.iter() {
                            // for simplicity we also don't split assets within a single policy since
                            // you would need to have a very high amoun of assets (which add 1-36 bytes each)
                            // in a single policy to make a difference. In the future if this becomes an issue
                            // we can change that here.

                            // this is the other part of the optimization but we need to take into account
                            // the difference between CBOR encoding which can change which happens in two places:
                            // a) length within assets of one policy id
                            // b) length of the entire multiasset
                            // so for simplicity we will just do it the safe, naive way unless
                            // performance becomes an issue.
                            //let extra_bytes = policy.to_bytes().len() + assets.to_bytes().len() + 2 + cbor_len_diff;
                            //if bytes_used + extra_bytes <= max_value_size as usize {
                            let old_amount = output.amount.clone();
                            let mut val = Value::new(&Coin::zero());
                            let mut next_nft = MultiAsset::new();
                            next_nft.insert(policy, assets);
                            val.set_multiasset(&next_nft);
                            output.amount = output.amount.checked_add(&val)?;
                            if output.amount.to_bytes().len() > max_value_size as usize {
                                output.amount = old_amount;
                                break;
                            }
                        }
                        Ok(output.amount.multiasset().unwrap())
                    }
                    let mut change_left = input_total.checked_sub(&output_total)?;
                    let mut new_fee = fee.clone();
                    // we might need multiple change outputs for cases where the change has many asset types
                    // which surpass the max UTXO size limit
                    let minimum_utxo_val = min_pure_ada(&self.coins_per_utxo_word)?;
                    while let Some(Ordering::Greater) = change_left.multiasset.as_ref().map_or_else(|| None, |ma| ma.partial_cmp(&MultiAsset::new())) {
                        let nft_change = pack_nfts_for_change(self.max_value_size, address, &change_left)?;
                        if nft_change.len() == 0 {
                            // this likely should never happen
                            return Err(JsError::from_str("NFTs too large for change output"));
                        }
                        // we only add the minimum needed (for now) to cover this output
                        let mut change_value = Value::new(&Coin::zero());
                        change_value.set_multiasset(&nft_change);
                        let min_ada = min_ada_required(&change_value, false, &self.coins_per_utxo_word)?;
                        change_value.set_coin(&min_ada);
                        let change_output = TransactionOutput::new(address, &change_value);
                        // increase fee
                        let fee_for_change = self.fee_for_output(&change_output)?;
                        new_fee = new_fee.checked_add(&fee_for_change)?;
                        if change_left.coin() < min_ada.checked_add(&new_fee)? {
                            return Err(JsError::from_str("Not enough ADA leftover to include non-ADA assets in a change address"));
                        }
                        change_left = change_left.checked_sub(&change_value)?;
                        self.add_output(&change_output)?;
                    }
                    change_left = change_left.checked_sub(&Value::new(&new_fee))?;
                    // add potentially a separate pure ADA change output
                    let left_above_minimum = change_left.coin.compare(&minimum_utxo_val) > 0;
                    if self.prefer_pure_change && left_above_minimum {
                        let pure_output = TransactionOutput::new(address, &change_left);
                        let additional_fee = self.fee_for_output(&pure_output)?;
                        let potential_pure_value = change_left.checked_sub(&Value::new(&additional_fee))?;
                        let potential_pure_above_minimum = potential_pure_value.coin.compare(&minimum_utxo_val) > 0;
                        if potential_pure_above_minimum {
                            new_fee = new_fee.checked_add(&additional_fee)?;
                            change_left = Value::zero();
                            self.add_output(&TransactionOutput::new(address, &potential_pure_value))?;
                        }
                    }
                    self.set_fee(&new_fee);
                    // add in the rest of the ADA
                    if !change_left.is_zero() {
                        self.outputs.0.last_mut().unwrap().amount = self.outputs.0.last().unwrap().amount.checked_add(&change_left)?;
                    }
                    Ok(true)
                } else {
                    let min_ada = min_ada_required(&change_estimator, false, &self.coins_per_utxo_word)?;
                    // no-asset case so we have no problem burning the rest if there is no other option
                    fn burn_extra(builder: &mut TransactionBuilder, burn_amount: &BigNum) -> Result<bool, JsError> {
                        // recall: min_fee assumed the fee was the maximum possible so we definitely have enough input to cover whatever fee it ends up being
                        builder.set_fee(burn_amount);
                        Ok(false) // not enough input to covert the extra fee from adding an output so we just burn whatever is left
                    };
                    match change_estimator.coin() >= min_ada {
                        false => burn_extra(self, &change_estimator.coin()),
                        true => {
                            // check how much the fee would increase if we added a change output
                            let fee_for_change = self.fee_for_output(&TransactionOutput {
                                address: address.clone(),
                                amount: change_estimator.clone(),
                                // TODO: data hash?
                                data_hash: None,
                            })?;

                            let new_fee = fee.checked_add(&fee_for_change)?;
                            match change_estimator.coin() >= min_ada.checked_add(&Value::new(&new_fee).coin())? {
                                false => burn_extra(self, &change_estimator.coin()),
                                true => {
                                    // recall: min_fee assumed the fee was the maximum possible so we definitely have enough input to cover whatever fee it ends up being
                                    self.set_fee(&new_fee);

                                    self.add_output(&TransactionOutput {
                                        address: address.clone(),
                                        amount: change_estimator.checked_sub(&Value::new(&new_fee.clone()))?,
                                        data_hash: None, // TODO: How do we get DataHash?
                                    })?;

                                    Ok(true)
                                }
                            }
                        }
                    }
                }
            }
            None => Err(JsError::from_str("missing input for some native asset")),
        }
    }

    fn build_and_size(&self) -> Result<(TransactionBody, usize), JsError> {
        let fee = self.fee.ok_or_else(|| JsError::from_str("Fee not specified"))?;
        let built = TransactionBody {
            inputs: TransactionInputs(self.inputs.iter().map(|ref tx_builder_input| tx_builder_input.input.clone()).collect()),
            outputs: self.outputs.clone(),
            fee: fee,
            ttl: self.ttl,
            certs: self.certs.clone(),
            withdrawals: self.withdrawals.clone(),
            update: None,
            auxiliary_data_hash: match &self.auxiliary_data {
                None => None,
                Some(x) => Some(utils::hash_auxiliary_data(x)),
            },
            validity_start_interval: self.validity_start_interval,
            mint: self.mint.clone(),
            // TODO: update for use with Alonzo
            script_data_hash: None,
            collateral: None,
            required_signers: None,
            network_id: None,
        };
        // we must build a tx with fake data (of correct size) to check the final Transaction size
        let full_tx = fake_full_tx(self, built)?;
        let full_tx_size = full_tx.to_bytes().len();
        return Ok((full_tx.body, full_tx_size));
    }

    pub fn full_size(&self) -> Result<usize, JsError> {
        return self.build_and_size().map(|r| { r.1 });
    }

    pub fn output_sizes(&self) -> Vec<usize> {
        return self.outputs.0.iter().map(|o| { o.to_bytes().len() }).collect();
    }

    pub fn build(&self) -> Result<TransactionBody, JsError> {
        let (body, full_tx_size) = self.build_and_size()?;
        if full_tx_size > self.max_tx_size as usize {
            Err(JsError::from_str(&format!(
                "Maximum transaction size of {} exceeded. Found: {}",
                self.max_tx_size,
                full_tx_size
            )))
        } else {
            Ok(body)
        }
    }

    /// warning: sum of all parts of a transaction must equal 0. You cannot just set the fee to the min value and forget about it
    /// warning: min_fee may be slightly larger than the actual minimum fee (ex: a few lovelaces)
    /// this is done to simplify the library code, but can be fixed later
    pub fn min_fee(&self) -> Result<Coin, JsError> {
        let mut self_copy = self.clone();
        self_copy.set_fee(&to_bignum(0x1_00_00_00_00));
        min_fee(&self_copy)
    }
}

#[cfg(test)]
mod tests {
    use super::*;
    use fees::*;

    const MAX_VALUE_SIZE: u32 = 4000;
    const MAX_TX_SIZE: u32 = 8000; // might be out of date but suffices for our tests
    // this is what is used in mainnet
    static COINS_PER_UTXO_WORD: u64 = 34_482;

    fn genesis_id() -> TransactionHash {
        TransactionHash::from([0u8; TransactionHash::BYTE_COUNT])
    }

    fn root_key_15() -> Bip32PrivateKey {
        // art forum devote street sure rather head chuckle guard poverty release quote oak craft enemy
        let entropy = [0x0c, 0xcb, 0x74, 0xf3, 0x6b, 0x7d, 0xa1, 0x64, 0x9a, 0x81, 0x44, 0x67, 0x55, 0x22, 0xd4, 0xd8, 0x09, 0x7c, 0x64, 0x12];
        Bip32PrivateKey::from_bip39_entropy(&entropy, &[])
    }

    fn harden(index: u32) -> u32 {
        index | 0x80_00_00_00
    }

    #[test]
    fn check_fake_private_key() {
        let fpk = fake_private_key();
        assert_eq!(
            fpk.to_bech32(),
            "xprv1hretan5mml3tq2p0twkhq4tz4jvka7m2l94kfr6yghkyfar6m9wppc7h9unw6p65y23kakzct3695rs32z7vaw3r2lg9scmfj8ec5du3ufydu5yuquxcz24jlkjhsc9vsa4ufzge9s00fn398svhacse5su2awrw",
        );
        assert_eq!(
            fpk.to_public().to_bech32(),
            "xpub1eamrnx3pph58yr5l4z2wghjpu2dt2f0rp0zq9qquqa39p52ct0xercjgmegfcpcdsy4t9ld90ps2epmtcjy3jtq77n8z20qe0m3pnfqntgrgj",
        );
    }

    fn byron_address() -> Address {
        ByronAddress::from_base58("Ae2tdPwUPEZ5uzkzh1o2DHECiUi3iugvnnKHRisPgRRP3CTF4KCMvy54Xd3").unwrap().to_address()
    }

    fn create_linear_fee(coefficient: u64, constant: u64) -> LinearFee {
        LinearFee::new(&to_bignum(coefficient), &to_bignum(constant))
    }

    fn create_default_linear_fee() -> LinearFee {
        create_linear_fee(500, 2)
    }

    fn create_tx_builder_full(
        linear_fee: &LinearFee,
        pool_deposit: u64,
        key_deposit: u64,
        max_val_size: u32,
        coins_per_utxo_word: u64,
    ) -> TransactionBuilder {
        TransactionBuilder::new(
            linear_fee,
            &to_bignum(pool_deposit),
            &to_bignum(key_deposit),
            max_val_size,
            MAX_TX_SIZE,
            &to_bignum(coins_per_utxo_word)
        )
    }

    fn create_tx_builder(
        linear_fee: &LinearFee,
        coins_per_utxo_word: u64,
        pool_deposit: u64,
        key_deposit: u64,
    ) -> TransactionBuilder {
        create_tx_builder_full(linear_fee, pool_deposit, key_deposit, MAX_VALUE_SIZE, coins_per_utxo_word)
    }

    fn create_reallistic_tx_builder() -> TransactionBuilder {
        create_tx_builder(
            &create_linear_fee(44, 155381),
            COINS_PER_UTXO_WORD,
            500000000,
            2000000,
        )
    }

    fn create_tx_builder_with_fee_and_coins_per_word(linear_fee: &LinearFee, coins_per_utxo_word: u64) -> TransactionBuilder {
        create_tx_builder(linear_fee, coins_per_utxo_word, 1, 1)
    }

    fn create_tx_builder_with_fee_and_val_size(linear_fee: &LinearFee, max_val_size: u32) -> TransactionBuilder {
        create_tx_builder_full(linear_fee, 1, 1, max_val_size, 1)
    }

    fn create_tx_builder_with_fee(linear_fee: &LinearFee) -> TransactionBuilder {
        create_tx_builder(linear_fee, 1, 1, 1)
    }

    fn create_tx_builder_with_key_deposit(deposit: u64) -> TransactionBuilder {
        create_tx_builder(&create_default_linear_fee(), 1, 1, deposit)
    }

    fn create_default_tx_builder() -> TransactionBuilder {
        create_tx_builder_with_fee(&create_default_linear_fee())
    }

    #[test]
    fn build_tx_with_change() {
        let mut tx_builder = create_default_tx_builder();
        let spend = root_key_15()
            .derive(harden(1852))
            .derive(harden(1815))
            .derive(harden(0))
            .derive(0)
            .derive(0)
            .to_public();
        let change_key = root_key_15()
            .derive(harden(1852))
            .derive(harden(1815))
            .derive(harden(0))
            .derive(1)
            .derive(0)
            .to_public();
        let stake = root_key_15()
            .derive(harden(1852))
            .derive(harden(1815))
            .derive(harden(0))
            .derive(2)
            .derive(0)
            .to_public();

        let spend_cred = StakeCredential::from_keyhash(&spend.to_raw_key().hash());
        let stake_cred = StakeCredential::from_keyhash(&stake.to_raw_key().hash());
        let addr_net_0 = BaseAddress::new(NetworkInfo::testnet().network_id(), &spend_cred, &stake_cred).to_address();
        tx_builder.add_key_input(
            &spend.to_raw_key().hash(),
            &TransactionInput::new(&genesis_id(), 0),
            &Value::new(&to_bignum(1_000_000))
        );
        tx_builder.add_output(&TransactionOutput::new(
            &addr_net_0,
            &Value::new(&to_bignum(29))
        )).unwrap();
        tx_builder.set_ttl(1000);

        let change_cred = StakeCredential::from_keyhash(&change_key.to_raw_key().hash());
        let change_addr = BaseAddress::new(NetworkInfo::testnet().network_id(), &change_cred, &stake_cred).to_address();
        let added_change = tx_builder.add_change_if_needed(
            &change_addr
        );
        assert!(added_change.unwrap());
        assert_eq!(tx_builder.outputs.len(), 2);
        assert_eq!(
            tx_builder.get_explicit_input().unwrap().checked_add(&tx_builder.get_implicit_input().unwrap()).unwrap(),
            tx_builder.get_explicit_output().unwrap().checked_add(&Value::new(&tx_builder.get_fee_if_set().unwrap())).unwrap()
        );
        assert_eq!(tx_builder.full_size().unwrap(), 285);
        assert_eq!(tx_builder.output_sizes(), vec![62, 65]);
        let _final_tx = tx_builder.build(); // just test that it doesn't throw
    }

    #[test]
    fn build_tx_without_change() {
        let mut tx_builder = create_default_tx_builder();
        let spend = root_key_15()
            .derive(harden(1852))
            .derive(harden(1815))
            .derive(harden(0))
            .derive(0)
            .derive(0)
            .to_public();
        let change_key = root_key_15()
            .derive(harden(1852))
            .derive(harden(1815))
            .derive(harden(0))
            .derive(1)
            .derive(0)
            .to_public();
        let stake = root_key_15()
            .derive(harden(1852))
            .derive(harden(1815))
            .derive(harden(0))
            .derive(2)
            .derive(0)
            .to_public();

        let spend_cred = StakeCredential::from_keyhash(&spend.to_raw_key().hash());
        let stake_cred = StakeCredential::from_keyhash(&stake.to_raw_key().hash());
        let addr_net_0 = BaseAddress::new(NetworkInfo::testnet().network_id(), &spend_cred, &stake_cred).to_address();
        tx_builder.add_key_input(
            &spend.to_raw_key().hash(),
            &TransactionInput::new(&genesis_id(), 0),
            &Value::new(&to_bignum(1_000_000))
        );
        tx_builder.add_output(&TransactionOutput::new(
            &addr_net_0,
            &Value::new(&to_bignum(880_000))
        )).unwrap();
        tx_builder.set_ttl(1000);

        let change_cred = StakeCredential::from_keyhash(&change_key.to_raw_key().hash());
        let change_addr = BaseAddress::new(NetworkInfo::testnet().network_id(), &change_cred, &stake_cred).to_address();
        let added_change = tx_builder.add_change_if_needed(
            &change_addr
        );
        assert!(!added_change.unwrap());
        assert_eq!(tx_builder.outputs.len(), 1);
        assert_eq!(
            tx_builder.get_explicit_input().unwrap().checked_add(&tx_builder.get_implicit_input().unwrap()).unwrap(),
            tx_builder.get_explicit_output().unwrap().checked_add(&Value::new(&tx_builder.get_fee_if_set().unwrap())).unwrap()
        );
        let _final_tx = tx_builder.build(); // just test that it doesn't throw
    }

    #[test]
    fn build_tx_with_certs() {
        let mut tx_builder = create_tx_builder_with_key_deposit(1_000_000);
        let spend = root_key_15()
            .derive(harden(1852))
            .derive(harden(1815))
            .derive(harden(0))
            .derive(0)
            .derive(0)
            .to_public();
        let change_key = root_key_15()
            .derive(harden(1852))
            .derive(harden(1815))
            .derive(harden(0))
            .derive(1)
            .derive(0)
            .to_public();
        let stake = root_key_15()
            .derive(harden(1852))
            .derive(harden(1815))
            .derive(harden(0))
            .derive(2)
            .derive(0)
            .to_public();

        let stake_cred = StakeCredential::from_keyhash(&stake.to_raw_key().hash());
        tx_builder.add_key_input(
            &spend.to_raw_key().hash(),
            &TransactionInput::new(&genesis_id(), 0),
            &Value::new(&to_bignum(5_000_000))
        );
        tx_builder.set_ttl(1000);

        let mut certs = Certificates::new();
        certs.add(&Certificate::new_stake_registration(&StakeRegistration::new(&stake_cred)));
        certs.add(&Certificate::new_stake_delegation(&StakeDelegation::new(
            &stake_cred,
            &stake.to_raw_key().hash(), // in reality, this should be the pool owner's key, not ours
        )));
        tx_builder.set_certs(&certs);

        let change_cred = StakeCredential::from_keyhash(&change_key.to_raw_key().hash());
        let change_addr = BaseAddress::new(NetworkInfo::testnet().network_id(), &change_cred, &stake_cred).to_address();
        tx_builder.add_change_if_needed(
            &change_addr
        ).unwrap();
        assert_eq!(tx_builder.min_fee().unwrap().to_str(), "214002");
        assert_eq!(tx_builder.get_fee_if_set().unwrap().to_str(), "214002");
        assert_eq!(tx_builder.get_deposit().unwrap().to_str(), "1000000");
        assert_eq!(tx_builder.outputs.len(), 1);
        assert_eq!(
            tx_builder.get_explicit_input().unwrap().checked_add(&tx_builder.get_implicit_input().unwrap()).unwrap(),
            tx_builder
                .get_explicit_output().unwrap()
                .checked_add(&Value::new(&tx_builder.get_fee_if_set().unwrap())).unwrap()
                .checked_add(&Value::new(&tx_builder.get_deposit().unwrap())).unwrap()
        );
        let _final_tx = tx_builder.build(); // just test that it doesn't throw
    }

    #[test]
    fn build_tx_exact_amount() {
        // transactions where sum(input) == sum(output) exact should pass
        let mut tx_builder = create_tx_builder_with_fee(&create_linear_fee(0, 0));
        let spend = root_key_15()
            .derive(harden(1852))
            .derive(harden(1815))
            .derive(harden(0))
            .derive(0)
            .derive(0)
            .to_public();
        let change_key = root_key_15()
            .derive(harden(1852))
            .derive(harden(1815))
            .derive(harden(0))
            .derive(1)
            .derive(0)
            .to_public();
        let stake = root_key_15()
            .derive(harden(1852))
            .derive(harden(1815))
            .derive(harden(0))
            .derive(2)
            .derive(0)
            .to_public();
        tx_builder.add_key_input(
            &&spend.to_raw_key().hash(),
            &TransactionInput::new(&genesis_id(), 0),
            &Value::new(&to_bignum(100))
        );
        let spend_cred = StakeCredential::from_keyhash(&spend.to_raw_key().hash());
        let stake_cred = StakeCredential::from_keyhash(&stake.to_raw_key().hash());
        let addr_net_0 = BaseAddress::new(NetworkInfo::testnet().network_id(), &spend_cred, &stake_cred).to_address();
        tx_builder.add_output(&TransactionOutput::new(
            &addr_net_0,
            &Value::new(&to_bignum(100))
        )).unwrap();
        tx_builder.set_ttl(0);

        let change_cred = StakeCredential::from_keyhash(&change_key.to_raw_key().hash());
        let change_addr = BaseAddress::new(NetworkInfo::testnet().network_id(), &change_cred, &stake_cred).to_address();
        let added_change = tx_builder.add_change_if_needed(
            &change_addr
        ).unwrap();
        assert_eq!(added_change, false);
        let final_tx = tx_builder.build().unwrap();
        assert_eq!(final_tx.outputs().len(), 1);
    }

    #[test]
    fn build_tx_exact_change() {
        // transactions where we have exactly enough ADA to add change should pass
        let mut tx_builder = create_tx_builder_with_fee(&create_linear_fee(0, 0));
        let spend = root_key_15()
            .derive(harden(1852))
            .derive(harden(1815))
            .derive(harden(0))
            .derive(0)
            .derive(0)
            .to_public();
        let change_key = root_key_15()
            .derive(harden(1852))
            .derive(harden(1815))
            .derive(harden(0))
            .derive(1)
            .derive(0)
            .to_public();
        let stake = root_key_15()
            .derive(harden(1852))
            .derive(harden(1815))
            .derive(harden(0))
            .derive(2)
            .derive(0)
            .to_public();
        tx_builder.add_key_input(
            &&spend.to_raw_key().hash(),
            &TransactionInput::new(&genesis_id(), 0),
            &Value::new(&to_bignum(58))
        );
        let spend_cred = StakeCredential::from_keyhash(&spend.to_raw_key().hash());
        let stake_cred = StakeCredential::from_keyhash(&stake.to_raw_key().hash());
        let addr_net_0 = BaseAddress::new(
            NetworkInfo::testnet().network_id(),
            &spend_cred,
            &stake_cred,
        )
        .to_address();
        tx_builder
            .add_output(&TransactionOutput::new(
                &addr_net_0,
                &Value::new(&to_bignum(29)),
            ))
            .unwrap();
        tx_builder.set_ttl(0);

        let change_cred = StakeCredential::from_keyhash(&change_key.to_raw_key().hash());
        let change_addr = BaseAddress::new(NetworkInfo::testnet().network_id(), &change_cred, &stake_cred).to_address();
        let added_change = tx_builder.add_change_if_needed(
            &change_addr
        ).unwrap();
        assert_eq!(added_change, true);
        let final_tx = tx_builder.build().unwrap();
        assert_eq!(final_tx.outputs().len(), 2);
        assert_eq!(final_tx.outputs().get(1).amount().coin().to_str(), "29");
    }

    #[test]
    #[should_panic]
    fn build_tx_insufficient_deposit() {
        // transactions should fail with insufficient fees if a deposit is required
        let mut tx_builder = create_tx_builder_with_key_deposit(5);
        let spend = root_key_15()
            .derive(harden(1852))
            .derive(harden(1815))
            .derive(harden(0))
            .derive(0)
            .derive(0)
            .to_public();
        let change_key = root_key_15()
            .derive(harden(1852))
            .derive(harden(1815))
            .derive(harden(0))
            .derive(1)
            .derive(0)
            .to_public();
        let stake = root_key_15()
            .derive(harden(1852))
            .derive(harden(1815))
            .derive(harden(0))
            .derive(2)
            .derive(0)
            .to_public();
        tx_builder.add_key_input(
            &&spend.to_raw_key().hash(),
            &TransactionInput::new(&genesis_id(), 0),
            &Value::new(&to_bignum(5)),
        );
        let spend_cred = StakeCredential::from_keyhash(&spend.to_raw_key().hash());
        let stake_cred = StakeCredential::from_keyhash(&stake.to_raw_key().hash());
        let addr_net_0 = BaseAddress::new(
            NetworkInfo::testnet().network_id(),
            &spend_cred,
            &stake_cred,
        )
        .to_address();
        tx_builder
            .add_output(&TransactionOutput::new(
                &addr_net_0,
                &Value::new(&to_bignum(5)),
            ))
            .unwrap();
        tx_builder.set_ttl(0);

        // add a cert which requires a deposit
        let mut certs = Certificates::new();
        certs.add(&Certificate::new_stake_registration(
            &StakeRegistration::new(&stake_cred),
        ));
        tx_builder.set_certs(&certs);

        let change_cred = StakeCredential::from_keyhash(&change_key.to_raw_key().hash());
        let change_addr = BaseAddress::new(
            NetworkInfo::testnet().network_id(),
            &change_cred,
            &stake_cred,
        )
        .to_address();

        tx_builder.add_change_if_needed(&change_addr).unwrap();
    }

    #[test]
    fn build_tx_with_inputs() {
        let mut tx_builder = create_default_tx_builder();
        let spend = root_key_15()
            .derive(harden(1852))
            .derive(harden(1815))
            .derive(harden(0))
            .derive(0)
            .derive(0)
            .to_public();
        let stake = root_key_15()
            .derive(harden(1852))
            .derive(harden(1815))
            .derive(harden(0))
            .derive(2)
            .derive(0)
            .to_public();

        let spend_cred = StakeCredential::from_keyhash(&spend.to_raw_key().hash());
        let stake_cred = StakeCredential::from_keyhash(&stake.to_raw_key().hash());

        {
            assert_eq!(tx_builder.fee_for_input(
                &EnterpriseAddress::new(
                    NetworkInfo::testnet().network_id(),
                    &spend_cred
                ).to_address(),
                &TransactionInput::new(&genesis_id(), 0),
                &Value::new(&to_bignum(1_000_000))
            ).unwrap().to_str(), "69500");
            tx_builder.add_input(
                &EnterpriseAddress::new(
                    NetworkInfo::testnet().network_id(),
                    &spend_cred
                ).to_address(),
                &TransactionInput::new(&genesis_id(), 0),
                &Value::new(&to_bignum(1_000_000))
            );
        }
        tx_builder.add_input(
            &BaseAddress::new(
                NetworkInfo::testnet().network_id(),
                &spend_cred,
                &stake_cred
            ).to_address(),
            &TransactionInput::new(&genesis_id(), 0),
            &Value::new(&to_bignum(1_000_000))
        );
        tx_builder.add_input(
            &PointerAddress::new(
                NetworkInfo::testnet().network_id(),
                &spend_cred,
                &Pointer::new(
                    0,
                    0,
                    0
                )
            ).to_address(),
            &TransactionInput::new(&genesis_id(), 0),
            &Value::new(&to_bignum(1_000_000))
        );
        tx_builder.add_input(
            &ByronAddress::icarus_from_key(
                &spend, NetworkInfo::testnet().protocol_magic()
            ).to_address(),
            &TransactionInput::new(&genesis_id(), 0),
            &Value::new(&to_bignum(1_000_000))
        );

        assert_eq!(tx_builder.inputs.len(), 4);
    }

    #[test]
    fn build_tx_with_mint_all_sent() {
        let mut tx_builder = create_tx_builder_with_fee(&create_linear_fee(0, 1));
        let spend = root_key_15()
            .derive(harden(1852))
            .derive(harden(1815))
            .derive(harden(0))
            .derive(0)
            .derive(0)
            .to_public();
        let change_key = root_key_15()
            .derive(harden(1852))
            .derive(harden(1815))
            .derive(harden(0))
            .derive(1)
            .derive(0)
            .to_public();
        let stake = root_key_15()
            .derive(harden(1852))
            .derive(harden(1815))
            .derive(harden(0))
            .derive(2)
            .derive(0)
            .to_public();

        let spend_cred = StakeCredential::from_keyhash(&spend.to_raw_key().hash());
        let stake_cred = StakeCredential::from_keyhash(&stake.to_raw_key().hash());

        // Input with 3 coins only
        tx_builder.add_input(
            &EnterpriseAddress::new(
                NetworkInfo::testnet().network_id(),
                &spend_cred
            ).to_address(),
            &TransactionInput::new(&genesis_id(), 0),
            &Value::new(&to_bignum(150))
        );

        let addr_net_0 = BaseAddress::new(
            NetworkInfo::testnet().network_id(),
            &spend_cred,
            &stake_cred,
        )
        .to_address();

        let policy_id = PolicyID::from([0u8; 28]);
        let name = AssetName::new(vec![0u8, 1, 2, 3]).unwrap();
        let amount = to_bignum(1234);

        // Adding mint of the asset - which should work as an input
        tx_builder.add_mint_asset(&policy_id, &name, Int::new(&amount));

        let mut ass = Assets::new();
        ass.insert(&name, &amount);
        let mut mass = MultiAsset::new();
        mass.insert(&policy_id, &ass);

        // One coin and the minted asset goes into the output
        let mut output_amount = Value::new(&to_bignum(50));
        output_amount.set_multiasset(&mass);

        tx_builder
            .add_output(&TransactionOutput::new(&addr_net_0, &output_amount))
            .unwrap();

        let change_cred = StakeCredential::from_keyhash(&change_key.to_raw_key().hash());
        let change_addr = BaseAddress::new(
            NetworkInfo::testnet().network_id(),
            &change_cred,
            &stake_cred,
        )
        .to_address();

        let added_change = tx_builder.add_change_if_needed(&change_addr).unwrap();
        assert!(added_change);
        assert_eq!(tx_builder.outputs.len(), 2);

        // Change must be one remaining coin because fee is one constant coin
        let change = tx_builder.outputs.get(1).amount();
        assert_eq!(change.coin(), to_bignum(99));
        assert!(change.multiasset().is_none());
    }

    #[test]
    fn build_tx_with_mint_in_change() {
        let mut tx_builder = create_tx_builder_with_fee(&create_linear_fee(0, 1));
        let spend = root_key_15()
            .derive(harden(1852))
            .derive(harden(1815))
            .derive(harden(0))
            .derive(0)
            .derive(0)
            .to_public();
        let change_key = root_key_15()
            .derive(harden(1852))
            .derive(harden(1815))
            .derive(harden(0))
            .derive(1)
            .derive(0)
            .to_public();
        let stake = root_key_15()
            .derive(harden(1852))
            .derive(harden(1815))
            .derive(harden(0))
            .derive(2)
            .derive(0)
            .to_public();

        let spend_cred = StakeCredential::from_keyhash(&spend.to_raw_key().hash());
        let stake_cred = StakeCredential::from_keyhash(&stake.to_raw_key().hash());

        // Input with 3 coins only
        tx_builder.add_input(
            &EnterpriseAddress::new(
                NetworkInfo::testnet().network_id(),
                &spend_cred
            ).to_address(),
            &TransactionInput::new(&genesis_id(), 0),
            &Value::new(&to_bignum(150))
        );

        let addr_net_0 = BaseAddress::new(
            NetworkInfo::testnet().network_id(),
            &spend_cred,
            &stake_cred,
        )
        .to_address();

        let policy_id = PolicyID::from([0u8; 28]);
        let name = AssetName::new(vec![0u8, 1, 2, 3]).unwrap();

        let amount_minted = to_bignum(1000);
        let amount_sent = to_bignum(500);

        // Adding mint of the asset - which should work as an input
        tx_builder.add_mint_asset(&policy_id, &name, Int::new(&amount_minted));

        let mut ass = Assets::new();
        ass.insert(&name, &amount_sent);
        let mut mass = MultiAsset::new();
        mass.insert(&policy_id, &ass);

        // One coin and the minted asset goes into the output
        let mut output_amount = Value::new(&to_bignum(50));
        output_amount.set_multiasset(&mass);

        tx_builder
            .add_output(&TransactionOutput::new(&addr_net_0, &output_amount))
            .unwrap();

        let change_cred = StakeCredential::from_keyhash(&change_key.to_raw_key().hash());
        let change_addr = BaseAddress::new(
            NetworkInfo::testnet().network_id(),
            &change_cred,
            &stake_cred,
        )
        .to_address();

        let added_change = tx_builder.add_change_if_needed(&change_addr).unwrap();
        assert!(added_change);
        assert_eq!(tx_builder.outputs.len(), 2);

        // Change must be one remaining coin because fee is one constant coin
        let change = tx_builder.outputs.get(1).amount();
        assert_eq!(change.coin(), to_bignum(99));
        assert!(change.multiasset().is_some());

        let change_assets = change.multiasset().unwrap();
        let change_asset = change_assets.get(&policy_id).unwrap();
        assert_eq!(
            change_asset.get(&name).unwrap(),
            amount_minted.checked_sub(&amount_sent).unwrap(),
        );
    }

    #[test]
    fn build_tx_with_native_assets_change() {
        let minimum_utxo_value = to_bignum(1);
        let coins_per_utxo_word = to_bignum(1);
        let mut tx_builder = create_tx_builder_with_fee(&create_linear_fee(0, 1));
        let spend = root_key_15()
            .derive(harden(1852))
            .derive(harden(1815))
            .derive(harden(0))
            .derive(0)
            .derive(0)
            .to_public();
        let change_key = root_key_15()
            .derive(harden(1852))
            .derive(harden(1815))
            .derive(harden(0))
            .derive(1)
            .derive(0)
            .to_public();
        let stake = root_key_15()
            .derive(harden(1852))
            .derive(harden(1815))
            .derive(harden(0))
            .derive(2)
            .derive(0)
            .to_public();

        let policy_id = &PolicyID::from([0u8; 28]);
        let name = AssetName::new(vec![0u8, 1, 2, 3]).unwrap();

        let ma_input1 = 100;
        let ma_input2 = 200;
        let ma_output1 = 60;

        let multiassets = [ma_input1, ma_input2, ma_output1]
            .iter()
            .map(|input| {
                let mut multiasset = MultiAsset::new();
                multiasset.insert(policy_id, &{
                    let mut assets = Assets::new();
                    assets.insert(&name, &to_bignum(*input));
                    assets
                });
                multiasset
            })
            .collect::<Vec<MultiAsset>>();

        for (multiasset, ada) in multiassets
            .iter()
            .zip([100u64, 100].iter().cloned().map(to_bignum))
        {
            let mut input_amount = Value::new(&ada);
            input_amount.set_multiasset(multiasset);

            tx_builder.add_key_input(
                &&spend.to_raw_key().hash(),
                &TransactionInput::new(&genesis_id(), 0),
                &input_amount,
            );
        }

        let stake_cred = StakeCredential::from_keyhash(&stake.to_raw_key().hash());
        let spend_cred = StakeCredential::from_keyhash(&spend.to_raw_key().hash());

        let addr_net_0 = BaseAddress::new(
            NetworkInfo::testnet().network_id(),
            &spend_cred,
            &stake_cred,
        )
        .to_address();

        let mut output_amount = Value::new(&to_bignum(100));
        output_amount.set_multiasset(&multiassets[2]);

        tx_builder
            .add_output(&TransactionOutput::new(&addr_net_0, &output_amount))
            .unwrap();

        let change_cred = StakeCredential::from_keyhash(&change_key.to_raw_key().hash());
        let change_addr = BaseAddress::new(
            NetworkInfo::testnet().network_id(),
            &change_cred,
            &stake_cred,
        )
        .to_address();

        let added_change = tx_builder.add_change_if_needed(&change_addr).unwrap();
        assert_eq!(added_change, true);
        let final_tx = tx_builder.build().unwrap();
        assert_eq!(final_tx.outputs().len(), 2);
        assert_eq!(
            final_tx
                .outputs()
                .get(1)
                .amount()
                .multiasset()
                .unwrap()
                .get(policy_id)
                .unwrap()
                .get(&name)
                .unwrap(),
            to_bignum(ma_input1 + ma_input2 - ma_output1)
        );
        assert_eq!(
            final_tx.outputs().get(1).amount().coin(),
            to_bignum(99)
        );
    }

    #[test]
    fn build_tx_with_native_assets_change_and_purification() {
        let minimum_utxo_value = to_bignum(1);
        let coin_per_utxo_word = to_bignum(1);
        let mut tx_builder = create_tx_builder_with_fee(&create_linear_fee(0, 1));
        // Prefer pure change!
        tx_builder.set_prefer_pure_change(true);
        let spend = root_key_15()
            .derive(harden(1852))
            .derive(harden(1815))
            .derive(harden(0))
            .derive(0)
            .derive(0)
            .to_public();
        let change_key = root_key_15()
            .derive(harden(1852))
            .derive(harden(1815))
            .derive(harden(0))
            .derive(1)
            .derive(0)
            .to_public();
        let stake = root_key_15()
            .derive(harden(1852))
            .derive(harden(1815))
            .derive(harden(0))
            .derive(2)
            .derive(0)
            .to_public();

        let policy_id = &PolicyID::from([0u8; 28]);
        let name = AssetName::new(vec![0u8, 1, 2, 3]).unwrap();

        let ma_input1 = 100;
        let ma_input2 = 200;
        let ma_output1 = 60;

        let multiassets = [ma_input1, ma_input2, ma_output1]
            .iter()
            .map(|input| {
                let mut multiasset = MultiAsset::new();
                multiasset.insert(policy_id, &{
                    let mut assets = Assets::new();
                    assets.insert(&name, &to_bignum(*input));
                    assets
                });
                multiasset
            })
            .collect::<Vec<MultiAsset>>();

        for (multiasset, ada) in multiassets
            .iter()
            .zip([100u64, 100].iter().cloned().map(to_bignum))
        {
            let mut input_amount = Value::new(&ada);
            input_amount.set_multiasset(multiasset);

            tx_builder.add_key_input(
                &&spend.to_raw_key().hash(),
                &TransactionInput::new(&genesis_id(), 0),
                &input_amount,
            );
        }

        let stake_cred = StakeCredential::from_keyhash(&stake.to_raw_key().hash());
        let spend_cred = StakeCredential::from_keyhash(&spend.to_raw_key().hash());

        let addr_net_0 = BaseAddress::new(
            NetworkInfo::testnet().network_id(),
            &spend_cred,
            &stake_cred,
        )
        .to_address();

        let mut output_amount = Value::new(&to_bignum(50));
        output_amount.set_multiasset(&multiassets[2]);

        tx_builder
            .add_output(&TransactionOutput::new(&addr_net_0, &output_amount))
            .unwrap();

        let change_cred = StakeCredential::from_keyhash(&change_key.to_raw_key().hash());
        let change_addr = BaseAddress::new(
            NetworkInfo::testnet().network_id(),
            &change_cred,
            &stake_cred,
        )
        .to_address();

        let added_change = tx_builder.add_change_if_needed(&change_addr).unwrap();
        assert_eq!(added_change, true);
        let final_tx = tx_builder.build().unwrap();
        assert_eq!(final_tx.outputs().len(), 3);
        assert_eq!(
            final_tx.outputs().get(0).amount().coin(),
            to_bignum(50)
        );
        assert_eq!(
            final_tx
                .outputs()
                .get(1)
                .amount()
                .multiasset()
                .unwrap()
                .get(policy_id)
                .unwrap()
                .get(&name)
                .unwrap(),
            to_bignum(ma_input1 + ma_input2 - ma_output1)
        );
        // The first change output that contains all the tokens contain minimum required Coin
        let min_coin_for_dirty_change = min_ada_required(
            &final_tx.outputs().get(1).amount(),
            false,
            &coin_per_utxo_word,
        ).unwrap();
        assert_eq!(
            final_tx.outputs().get(1).amount().coin(),
            min_coin_for_dirty_change
        );
        assert_eq!(
            final_tx.outputs().get(2).amount().coin(),
            to_bignum(110)
        );
        assert_eq!(
            final_tx.outputs().get(2).amount().multiasset(),
            None
        );
    }

    #[test]
    fn build_tx_with_native_assets_change_and_no_purification_cuz_not_enough_pure_coin() {
        let minimum_utxo_value = to_bignum(10);
        let mut tx_builder = create_tx_builder_with_fee(&create_linear_fee(1, 1));
        // Prefer pure change!
        tx_builder.set_prefer_pure_change(true);
        let spend = root_key_15()
            .derive(harden(1852))
            .derive(harden(1815))
            .derive(harden(0))
            .derive(0)
            .derive(0)
            .to_public();
        let change_key = root_key_15()
            .derive(harden(1852))
            .derive(harden(1815))
            .derive(harden(0))
            .derive(1)
            .derive(0)
            .to_public();
        let stake = root_key_15()
            .derive(harden(1852))
            .derive(harden(1815))
            .derive(harden(0))
            .derive(2)
            .derive(0)
            .to_public();

        let policy_id = &PolicyID::from([0u8; 28]);
        let name = AssetName::new(vec![0u8, 1, 2, 3]).unwrap();

        let ma_input1 = 100;
        let ma_input2 = 200;
        let ma_output1 = 60;

        let multiassets = [ma_input1, ma_input2, ma_output1]
            .iter()
            .map(|input| {
                let mut multiasset = MultiAsset::new();
                multiasset.insert(policy_id, &{
                    let mut assets = Assets::new();
                    assets.insert(&name, &to_bignum(*input));
                    assets
                });
                multiasset
            })
            .collect::<Vec<MultiAsset>>();

        for (multiasset, ada) in multiassets
            .iter()
            .zip([300u64, 300].iter().cloned().map(to_bignum))
        {
            let mut input_amount = Value::new(&ada);
            input_amount.set_multiasset(multiasset);

            tx_builder.add_key_input(
                &&spend.to_raw_key().hash(),
                &TransactionInput::new(&genesis_id(), 0),
                &input_amount,
            );
        }

        let stake_cred = StakeCredential::from_keyhash(&stake.to_raw_key().hash());
        let spend_cred = StakeCredential::from_keyhash(&spend.to_raw_key().hash());

        let addr_net_0 = BaseAddress::new(
            NetworkInfo::testnet().network_id(),
            &spend_cred,
            &stake_cred,
        )
        .to_address();

        let mut output_amount = Value::new(&to_bignum(100));
        output_amount.set_multiasset(&multiassets[2]);

        tx_builder
            .add_output(&TransactionOutput::new(&addr_net_0, &output_amount))
            .unwrap();

        let change_cred = StakeCredential::from_keyhash(&change_key.to_raw_key().hash());
        let change_addr = BaseAddress::new(
            NetworkInfo::testnet().network_id(),
            &change_cred,
            &stake_cred,
        )
        .to_address();

        let added_change = tx_builder.add_change_if_needed(&change_addr).unwrap();
        assert_eq!(added_change, true);
        let final_tx = tx_builder.build().unwrap();
        assert_eq!(final_tx.outputs().len(), 2);
        assert_eq!(
            final_tx.outputs().get(0).amount().coin(),
            to_bignum(100)
        );
        assert_eq!(
            final_tx
                .outputs()
                .get(1)
                .amount()
                .multiasset()
                .unwrap()
                .get(policy_id)
                .unwrap()
                .get(&name)
                .unwrap(),
            to_bignum(ma_input1 + ma_input2 - ma_output1)
        );
        // The single change output contains more Coin then minimal utxo value
        // But not enough to cover the additional fee for a separate output
        assert_eq!(
            final_tx.outputs().get(1).amount().coin(),
            to_bignum(101)
        );
    }

    #[test]
    #[should_panic]
    fn build_tx_leftover_assets() {
        let mut tx_builder = create_default_tx_builder();
        let spend = root_key_15()
            .derive(harden(1852))
            .derive(harden(1815))
            .derive(harden(0))
            .derive(0)
            .derive(0)
            .to_public();
        let change_key = root_key_15()
            .derive(harden(1852))
            .derive(harden(1815))
            .derive(harden(0))
            .derive(1)
            .derive(0)
            .to_public();
        let stake = root_key_15()
            .derive(harden(1852))
            .derive(harden(1815))
            .derive(harden(0))
            .derive(2)
            .derive(0)
            .to_public();

        let spend_cred = StakeCredential::from_keyhash(&spend.to_raw_key().hash());
        let stake_cred = StakeCredential::from_keyhash(&stake.to_raw_key().hash());
        let addr_net_0 = BaseAddress::new(NetworkInfo::testnet().network_id(), &spend_cred, &stake_cred).to_address();

        // add an input that contains an asset not present in the output
        let policy_id = &PolicyID::from([0u8; 28]);
        let name = AssetName::new(vec![0u8, 1, 2, 3]).unwrap();
        let mut input_amount = Value::new(&to_bignum(1_000_000));
        let mut input_multiasset = MultiAsset::new();
        input_multiasset.insert(policy_id, &{
            let mut assets = Assets::new();
            assets.insert(&name, &to_bignum(100));
            assets
        });
        input_amount.set_multiasset(&input_multiasset);
        tx_builder.add_key_input(
            &spend.to_raw_key().hash(),
            &TransactionInput::new(&genesis_id(), 0),
            &input_amount
        );

        tx_builder.add_output(&TransactionOutput::new(
            &addr_net_0,
            &Value::new(&to_bignum(880_000))
        )).unwrap();
        tx_builder.set_ttl(1000);

        let change_cred = StakeCredential::from_keyhash(&change_key.to_raw_key().hash());
        let change_addr = BaseAddress::new(NetworkInfo::testnet().network_id(), &change_cred, &stake_cred).to_address();
        let added_change = tx_builder.add_change_if_needed(
            &change_addr
        );
        assert!(!added_change.unwrap());
        assert_eq!(tx_builder.outputs.len(), 1);
        assert_eq!(
            tx_builder.get_explicit_input().unwrap().checked_add(&tx_builder.get_implicit_input().unwrap()).unwrap(),
            tx_builder.get_explicit_output().unwrap().checked_add(&Value::new(&tx_builder.get_fee_if_set().unwrap())).unwrap()
        );
        let _final_tx = tx_builder.build(); // just test that it doesn't throw
    }

    #[test]
    fn build_tx_burn_less_than_min_ada() {
        // with this mainnet value we should end up with a final min_ada_required of just under 1_000_000
        let mut tx_builder = create_reallistic_tx_builder();

        let output_addr = ByronAddress::from_base58("Ae2tdPwUPEZD9QQf2ZrcYV34pYJwxK4vqXaF8EXkup1eYH73zUScHReM42b").unwrap();
        tx_builder.add_output(&TransactionOutput::new(
            &output_addr.to_address(),
            &Value::new(&to_bignum(2_000_000))
        )).unwrap();

        tx_builder.add_input(
            &ByronAddress::from_base58("Ae2tdPwUPEZ5uzkzh1o2DHECiUi3iugvnnKHRisPgRRP3CTF4KCMvy54Xd3").unwrap().to_address(),
            &TransactionInput::new(
                &genesis_id(),
                0
            ),
            &Value::new(&to_bignum(2_400_000))
        );

        tx_builder.set_ttl(1);

        let change_addr = ByronAddress::from_base58("Ae2tdPwUPEZGUEsuMAhvDcy94LKsZxDjCbgaiBBMgYpR8sKf96xJmit7Eho").unwrap();
        let added_change = tx_builder.add_change_if_needed(
            &change_addr.to_address()
        );
        assert!(!added_change.unwrap());
        assert_eq!(tx_builder.outputs.len(), 1);
        assert_eq!(
            tx_builder.get_explicit_input().unwrap().checked_add(&tx_builder.get_implicit_input().unwrap()).unwrap(),
            tx_builder.get_explicit_output().unwrap().checked_add(&Value::new(&tx_builder.get_fee_if_set().unwrap())).unwrap()
        );
        let _final_tx = tx_builder.build(); // just test that it doesn't throw
    }

    #[test]
    fn build_tx_burn_empty_assets() {
        let mut tx_builder = create_reallistic_tx_builder();

        let output_addr = ByronAddress::from_base58("Ae2tdPwUPEZD9QQf2ZrcYV34pYJwxK4vqXaF8EXkup1eYH73zUScHReM42b").unwrap();
        tx_builder.add_output(&TransactionOutput::new(
            &output_addr.to_address(),
            &Value::new(&to_bignum(2_000_000))
        )).unwrap();

        let mut input_value = Value::new(&to_bignum(2_400_000));
        input_value.set_multiasset(&MultiAsset::new());
        tx_builder.add_input(
            &ByronAddress::from_base58("Ae2tdPwUPEZ5uzkzh1o2DHECiUi3iugvnnKHRisPgRRP3CTF4KCMvy54Xd3").unwrap().to_address(),
            &TransactionInput::new(
                &genesis_id(),
                0
            ),
            &input_value
        );

        tx_builder.set_ttl(1);

        let change_addr = ByronAddress::from_base58("Ae2tdPwUPEZGUEsuMAhvDcy94LKsZxDjCbgaiBBMgYpR8sKf96xJmit7Eho").unwrap();
        let added_change = tx_builder.add_change_if_needed(
            &change_addr.to_address()
        );
        assert!(!added_change.unwrap());
        assert_eq!(tx_builder.outputs.len(), 1);
        assert_eq!(
            tx_builder.get_explicit_input().unwrap().checked_add(&tx_builder.get_implicit_input().unwrap()).unwrap().coin(),
            tx_builder.get_explicit_output().unwrap().checked_add(&Value::new(&tx_builder.get_fee_if_set().unwrap())).unwrap().coin()
        );
        let _final_tx = tx_builder.build(); // just test that it doesn't throw
    }

    #[test]
    fn build_tx_no_useless_multiasset() {
        let mut tx_builder = create_reallistic_tx_builder();

        let policy_id = &PolicyID::from([0u8; 28]);
        let name = AssetName::new(vec![0u8, 1, 2, 3]).unwrap();

        // add an output that uses up all the token but leaves ADA
        let mut input_amount = Value::new(&to_bignum(5_000_000));
        let mut input_multiasset = MultiAsset::new();
        input_multiasset.insert(policy_id, &{
            let mut assets = Assets::new();
            assets.insert(&name, &to_bignum(100));
            assets
        });
        input_amount.set_multiasset(&input_multiasset);

        tx_builder.add_input(
            &ByronAddress::from_base58("Ae2tdPwUPEZ5uzkzh1o2DHECiUi3iugvnnKHRisPgRRP3CTF4KCMvy54Xd3").unwrap().to_address(),
            &TransactionInput::new(
                &genesis_id(),
                0
            ),
            &input_amount
        );

        // add an input that contains an asset & ADA
        let mut output_amount = Value::new(&to_bignum(2_000_000));
        let mut output_multiasset = MultiAsset::new();
        output_multiasset.insert(policy_id, &{
            let mut assets = Assets::new();
            assets.insert(&name, &to_bignum(100));
            assets
        });
        output_amount.set_multiasset(&output_multiasset);

        let output_addr = ByronAddress::from_base58("Ae2tdPwUPEZD9QQf2ZrcYV34pYJwxK4vqXaF8EXkup1eYH73zUScHReM42b").unwrap();
        tx_builder.add_output(&TransactionOutput::new(
            &output_addr.to_address(),
            &output_amount
        )).unwrap();

        tx_builder.set_ttl(1);

        let change_addr = ByronAddress::from_base58("Ae2tdPwUPEZGUEsuMAhvDcy94LKsZxDjCbgaiBBMgYpR8sKf96xJmit7Eho").unwrap();
        let added_change = tx_builder.add_change_if_needed(
            &change_addr.to_address()
        );
        assert!(added_change.unwrap());
        assert_eq!(tx_builder.outputs.len(), 2);
        let final_tx = tx_builder.build().unwrap();
        let change_output = final_tx.outputs().get(1);
        let change_assets = change_output.amount().multiasset();

        // since all tokens got sent in the output
        // the change should be only ADA and not have any multiasset struct in it
        assert!(change_assets.is_none());
    }

    fn create_multiasset() -> (MultiAsset, [ScriptHash; 3], [AssetName; 3]) {
        let policy_ids = [
            PolicyID::from([0u8; 28]),
            PolicyID::from([1u8; 28]),
            PolicyID::from([2u8; 28]),
        ];
        let names = [
            AssetName::new(vec![99u8; 32]).unwrap(),
            AssetName::new(vec![0u8, 1, 2, 3]).unwrap(),
            AssetName::new(vec![4u8, 5, 6, 7, 8, 9]).unwrap(),
        ];
        let multiasset = policy_ids
            .iter()
            .zip(names.iter())
            .fold(MultiAsset::new(), |mut acc, (policy_id, name)| {
                acc.insert(policy_id, &{
                    let mut assets = Assets::new();
                    assets.insert(&name, &to_bignum(500));
                    assets
                });
                acc
            });
        return (multiasset, policy_ids, names);
    }

    #[test]
    fn build_tx_add_change_split_nfts() {
        let max_value_size = 100; // super low max output size to test with fewer assets
        let mut tx_builder = create_tx_builder_with_fee_and_val_size(
            &create_linear_fee(0, 1),
            max_value_size,
        );

        let (multiasset, policy_ids, names) = create_multiasset();

        let mut input_value = Value::new(&to_bignum(1000));
        input_value.set_multiasset(&multiasset);

        tx_builder.add_input(
            &ByronAddress::from_base58("Ae2tdPwUPEZ5uzkzh1o2DHECiUi3iugvnnKHRisPgRRP3CTF4KCMvy54Xd3").unwrap().to_address(),
            &TransactionInput::new(
                &genesis_id(),
                0
            ),
            &input_value
        );

        let output_addr = ByronAddress::from_base58("Ae2tdPwUPEZD9QQf2ZrcYV34pYJwxK4vqXaF8EXkup1eYH73zUScHReM42b").unwrap().to_address();
        let output_amount = Value::new(&to_bignum(100));

        tx_builder
            .add_output(&TransactionOutput::new(&output_addr, &output_amount))
            .unwrap();

        let change_addr = ByronAddress::from_base58("Ae2tdPwUPEZGUEsuMAhvDcy94LKsZxDjCbgaiBBMgYpR8sKf96xJmit7Eho").unwrap().to_address();

        let added_change = tx_builder.add_change_if_needed(&change_addr).unwrap();
        assert_eq!(added_change, true);
        let final_tx = tx_builder.build().unwrap();
        assert_eq!(final_tx.outputs().len(), 3);
        for (policy_id, asset_name) in policy_ids.iter().zip(names.iter()) {
            assert!(final_tx
                .outputs
                .0
                .iter()
                .find(|output| output.amount.multiasset.as_ref().map_or_else(
                    || false,
                    |ma| ma.0.iter().find(|(pid, a)| *pid == policy_id
                        && a.0.iter().find(|(name, _)| *name == asset_name).is_some()).is_some()
                )).is_some()
            );
        }
        for output in final_tx.outputs.0.iter() {
            assert!(output.amount.to_bytes().len() <= max_value_size as usize);
        }
    }

    #[test]
    fn build_tx_too_big_output() {
        let mut tx_builder = create_tx_builder_with_fee_and_val_size(
            &create_linear_fee(0, 1),
            10,
        );

        tx_builder.add_input(
            &ByronAddress::from_base58("Ae2tdPwUPEZ5uzkzh1o2DHECiUi3iugvnnKHRisPgRRP3CTF4KCMvy54Xd3").unwrap().to_address(),
            &TransactionInput::new(
                &genesis_id(),
                0
            ),
            &Value::new(&to_bignum(500))
        );

        let output_addr = ByronAddress::from_base58("Ae2tdPwUPEZD9QQf2ZrcYV34pYJwxK4vqXaF8EXkup1eYH73zUScHReM42b").unwrap().to_address();
        let mut output_amount = Value::new(&to_bignum(50));
        output_amount.set_multiasset(&create_multiasset().0);

        assert!(tx_builder.add_output(&TransactionOutput::new(&output_addr, &output_amount)).is_err());
    }

    #[test]
    fn build_tx_add_change_nfts_not_enough_ada() {
        let mut tx_builder = create_tx_builder_with_fee_and_val_size(
            &create_linear_fee(0, 1),
            150,  // super low max output size to test with fewer assets
        );

        let policy_ids = [
            PolicyID::from([0u8; 28]),
            PolicyID::from([1u8; 28]),
            PolicyID::from([2u8; 28]),
        ];
        let names = [
            AssetName::new(vec![99u8; 32]).unwrap(),
            AssetName::new(vec![0u8, 1, 2, 3]).unwrap(),
            AssetName::new(vec![4u8, 5, 6, 7, 8, 9]).unwrap(),
        ];

        let multiasset = policy_ids
            .iter()
            .zip(names.iter())
            .fold(MultiAsset::new(), |mut acc, (policy_id, name)| {
                acc.insert(policy_id, &{
                    let mut assets = Assets::new();
                    assets.insert(&name, &to_bignum(500));
                    assets
                });
                acc
            });

        let mut input_value = Value::new(&to_bignum(58));
        input_value.set_multiasset(&multiasset);

        tx_builder.add_input(
            &ByronAddress::from_base58("Ae2tdPwUPEZ5uzkzh1o2DHECiUi3iugvnnKHRisPgRRP3CTF4KCMvy54Xd3").unwrap().to_address(),
            &TransactionInput::new(
                &genesis_id(),
                0
            ),
            &input_value
        );

        let output_addr = ByronAddress::from_base58("Ae2tdPwUPEZD9QQf2ZrcYV34pYJwxK4vqXaF8EXkup1eYH73zUScHReM42b").unwrap().to_address();
        let output_amount = Value::new(&to_bignum(59));

        tx_builder
            .add_output(&TransactionOutput::new(&output_addr, &output_amount))
            .unwrap();

        let change_addr = ByronAddress::from_base58("Ae2tdPwUPEZGUEsuMAhvDcy94LKsZxDjCbgaiBBMgYpR8sKf96xJmit7Eho").unwrap().to_address();

        assert!(tx_builder.add_change_if_needed(&change_addr).is_err())
    }

    fn make_input(input_hash_byte: u8, value: Value) -> TransactionUnspentOutput {
        TransactionUnspentOutput::new(
            &TransactionInput::new(&TransactionHash::from([input_hash_byte; 32]), 0),
            &TransactionOutput::new(&Address::from_bech32("addr1vyy6nhfyks7wdu3dudslys37v252w2nwhv0fw2nfawemmnqs6l44z").unwrap(), &value)
        )
    }

    #[test]
    fn tx_builder_cip2_largest_first_increasing_fees() {
        // we have a = 1 to test increasing fees when more inputs are added
        let mut tx_builder = create_tx_builder_with_fee(&create_linear_fee(1, 0));
        tx_builder.add_output(&TransactionOutput::new(
            &Address::from_bech32("addr1vyy6nhfyks7wdu3dudslys37v252w2nwhv0fw2nfawemmnqs6l44z").unwrap(),
            &Value::new(&to_bignum(1000))
        )).unwrap();
        let mut available_inputs = TransactionUnspentOutputs::new();
        available_inputs.add(&make_input(0u8, Value::new(&to_bignum(150))));
        available_inputs.add(&make_input(1u8, Value::new(&to_bignum(200))));
        available_inputs.add(&make_input(2u8, Value::new(&to_bignum(800))));
        available_inputs.add(&make_input(3u8, Value::new(&to_bignum(400))));
        available_inputs.add(&make_input(4u8, Value::new(&to_bignum(100))));
        tx_builder.add_inputs_from(&available_inputs, CoinSelectionStrategyCIP2::LargestFirst).unwrap();
        let change_addr = ByronAddress::from_base58("Ae2tdPwUPEZGUEsuMAhvDcy94LKsZxDjCbgaiBBMgYpR8sKf96xJmit7Eho").unwrap().to_address();
        let change_added = tx_builder.add_change_if_needed(&change_addr).unwrap();
        assert!(change_added);
        let tx = tx_builder.build().unwrap();
        // change needed
        assert_eq!(2, tx.outputs().len());
        assert_eq!(3, tx.inputs().len());
        // confirm order of only what is necessary
        assert_eq!(2u8, tx.inputs().get(0).transaction_id().0[0]);
        assert_eq!(3u8, tx.inputs().get(1).transaction_id().0[0]);
        assert_eq!(1u8, tx.inputs().get(2).transaction_id().0[0]);
    }


    #[test]
    fn tx_builder_cip2_largest_first_static_fees() {
        // we have a = 0 so we know adding inputs/outputs doesn't change the fee so we can analyze more
        let mut tx_builder = create_tx_builder_with_fee(&create_linear_fee(0, 0));
        tx_builder.add_output(&TransactionOutput::new(
            &Address::from_bech32("addr1vyy6nhfyks7wdu3dudslys37v252w2nwhv0fw2nfawemmnqs6l44z").unwrap(),
            &Value::new(&to_bignum(1200))
        )).unwrap();
        let mut available_inputs = TransactionUnspentOutputs::new();
        available_inputs.add(&make_input(0u8, Value::new(&to_bignum(150))));
        available_inputs.add(&make_input(1u8, Value::new(&to_bignum(200))));
        available_inputs.add(&make_input(2u8, Value::new(&to_bignum(800))));
        available_inputs.add(&make_input(3u8, Value::new(&to_bignum(400))));
        available_inputs.add(&make_input(4u8, Value::new(&to_bignum(100))));
        tx_builder.add_inputs_from(&available_inputs, CoinSelectionStrategyCIP2::LargestFirst).unwrap();
        let change_addr = ByronAddress::from_base58("Ae2tdPwUPEZGUEsuMAhvDcy94LKsZxDjCbgaiBBMgYpR8sKf96xJmit7Eho").unwrap().to_address();
        let change_added = tx_builder.add_change_if_needed(&change_addr).unwrap();
        assert!(!change_added);
        let tx = tx_builder.build().unwrap();
        // change not needed - should be exact
        assert_eq!(1, tx.outputs().len());
        assert_eq!(2, tx.inputs().len());
        // confirm order of only what is necessary
        assert_eq!(2u8, tx.inputs().get(0).transaction_id().0[0]);
        assert_eq!(3u8, tx.inputs().get(1).transaction_id().0[0]);
    }

    #[test]
    fn tx_builder_cip2_random_improve() {
        // we have a = 1 to test increasing fees when more inputs are added
        let mut tx_builder = create_tx_builder_with_fee(&create_linear_fee(1, 0));
        const COST: u64 = 10000;
        tx_builder.add_output(&TransactionOutput::new(
            &Address::from_bech32("addr1vyy6nhfyks7wdu3dudslys37v252w2nwhv0fw2nfawemmnqs6l44z").unwrap(),
            &Value::new(&to_bignum(COST))
        )).unwrap();
        let mut available_inputs = TransactionUnspentOutputs::new();
        available_inputs.add(&make_input(0u8, Value::new(&to_bignum(1500))));
        available_inputs.add(&make_input(1u8, Value::new(&to_bignum(2000))));
        available_inputs.add(&make_input(2u8, Value::new(&to_bignum(8000))));
        available_inputs.add(&make_input(3u8, Value::new(&to_bignum(4000))));
        available_inputs.add(&make_input(4u8, Value::new(&to_bignum(1000))));
        available_inputs.add(&make_input(5u8, Value::new(&to_bignum(2000))));
        available_inputs.add(&make_input(6u8, Value::new(&to_bignum(1500))));
        let add_inputs_res =
            tx_builder.add_inputs_from(&available_inputs, CoinSelectionStrategyCIP2::RandomImprove);
        assert!(add_inputs_res.is_ok(), "{:?}", add_inputs_res.err());
        let change_addr = ByronAddress::from_base58("Ae2tdPwUPEZGUEsuMAhvDcy94LKsZxDjCbgaiBBMgYpR8sKf96xJmit7Eho").unwrap().to_address();
        let add_change_res = tx_builder.add_change_if_needed(&change_addr);
        assert!(add_change_res.is_ok(), "{:?}", add_change_res.err());
        let tx_build_res = tx_builder.build();
        assert!(tx_build_res.is_ok(), "{:?}", tx_build_res.err());
        let tx = tx_build_res.unwrap();
        // we need to look up the values to ensure there's enough
        let mut input_values = BTreeMap::new();
        for utxo in available_inputs.0.iter() {
            input_values.insert(utxo.input.transaction_id(), utxo.output.amount.clone());
        }
        let mut encountered = std::collections::HashSet::new();
        let mut input_total = Value::new(&Coin::zero());
        for input in tx.inputs.0.iter() {
            let txid = input.transaction_id();
            if !encountered.insert(txid.clone()) {
                panic!("Input {:?} duplicated", txid);
            }
            let value = input_values.get(&txid).unwrap();
            input_total = input_total.checked_add(value).unwrap();
        }
        assert!(input_total >= Value::new(&tx_builder.min_fee().unwrap().checked_add(&to_bignum(COST)).unwrap()));
    }

    #[test]
    fn tx_builder_cip2_random_improve_when_using_all_available_inputs() {
        // we have a = 1 to test increasing fees when more inputs are added
        let linear_fee = LinearFee::new(&to_bignum(1), &to_bignum(0));
        let mut tx_builder = TransactionBuilder::new(
            &linear_fee,
            &Coin::zero(),
            &to_bignum(0),
            9999,
            9999,
            &to_bignum(0),
        );
        const COST: u64 = 1000;
        tx_builder.add_output(&TransactionOutput::new(
            &Address::from_bech32("addr1vyy6nhfyks7wdu3dudslys37v252w2nwhv0fw2nfawemmnqs6l44z").unwrap(),
            &Value::new(&to_bignum(COST))
        )).unwrap();
        let mut available_inputs = TransactionUnspentOutputs::new();
        available_inputs.add(&make_input(1u8, Value::new(&to_bignum(800))));
        available_inputs.add(&make_input(2u8, Value::new(&to_bignum(800))));
        let add_inputs_res =
            tx_builder.add_inputs_from(&available_inputs, CoinSelectionStrategyCIP2::RandomImprove);
        assert!(add_inputs_res.is_ok(), "{:?}", add_inputs_res.err());
    }

    fn build_tx_pay_to_multisig() {
        let mut tx_builder = create_tx_builder_with_fee(&create_linear_fee(10, 2));
        let spend = root_key_15()
            .derive(harden(1854))
            .derive(harden(1815))
            .derive(harden(0))
            .derive(0)
            .derive(0)
            .to_public();

        let stake = root_key_15()
            .derive(harden(1852))
            .derive(harden(1815))
            .derive(harden(0))
            .derive(2)
            .derive(0)
            .to_public();

        let spend_cred = StakeCredential::from_keyhash(&spend.to_raw_key().hash());
        let stake_cred = StakeCredential::from_keyhash(&stake.to_raw_key().hash());

        let addr_net_0 = BaseAddress::new(NetworkInfo::testnet().network_id(), &spend_cred, &stake_cred).to_address();

        tx_builder.add_key_input(
            &spend.to_raw_key().hash(),
            &TransactionInput::new(&genesis_id(), 0),
            &Value::new(&to_bignum(1_000_000))
        );
        tx_builder.add_output(&TransactionOutput::new(
            &addr_net_0,
            &Value::new(&to_bignum(999_000 ))
        )).unwrap();
        tx_builder.set_ttl(1000);
        tx_builder.set_fee(&to_bignum(1_000));

        assert_eq!(tx_builder.outputs.len(),1);
        assert_eq!(
            tx_builder.get_explicit_input().unwrap().checked_add(&tx_builder.get_implicit_input().unwrap()).unwrap(),
            tx_builder.get_explicit_output().unwrap().checked_add(&Value::new(&tx_builder.get_fee_if_set().unwrap())).unwrap()
        );


        let  _final_tx = tx_builder.build().unwrap();
        let _deser_t = TransactionBody::from_bytes(_final_tx.to_bytes()).unwrap();

        assert_eq!(_deser_t.to_bytes(), _final_tx.to_bytes());
    }

    fn build_full_tx(body: &TransactionBody,
        witness_set: &TransactionWitnessSet,
        auxiliary_data: Option<AuxiliaryData>) -> Transaction {
            return Transaction::new(
                body,
                witness_set,
                auxiliary_data
            );
        }

    #[test]
    fn build_tx_multisig_spend_1on1_unsigned() {
        let mut tx_builder = create_tx_builder_with_fee(&create_linear_fee(10, 2));

        let spend = root_key_15()//multisig
            .derive(harden(1854))
            .derive(harden(1815))
            .derive(harden(0))
            .derive(0)
            .derive(0)
            .to_public();
        let stake = root_key_15()//multisig
            .derive(harden(1854))
            .derive(harden(1815))
            .derive(harden(0))
            .derive(2)
            .derive(0)
            .to_public();

        let change_key = root_key_15()
            .derive(harden(1852))
            .derive(harden(1815))
            .derive(harden(0))
            .derive(1)
            .derive(0)
            .to_public();

        let spend_cred = StakeCredential::from_keyhash(&spend.to_raw_key().hash());
        let stake_cred = StakeCredential::from_keyhash(&stake.to_raw_key().hash());
        let change_cred = StakeCredential::from_keyhash(&change_key.to_raw_key().hash());
        let addr_multisig = BaseAddress::new(NetworkInfo::testnet().network_id(), &spend_cred, &stake_cred).to_address();
        let addr_output = BaseAddress::new(NetworkInfo::testnet().network_id(), &change_cred, &stake_cred).to_address();

        tx_builder.add_input(
            &addr_multisig,
            &TransactionInput::new(&genesis_id(), 0),
            &Value::new(&to_bignum(1_000_000))
        );

        tx_builder.add_output(&TransactionOutput::new(
            &addr_output,
            &Value::new(&to_bignum(999_000 ))
        )).unwrap();
        tx_builder.set_ttl(1000);
        tx_builder.set_fee(&to_bignum(1_000));

        let mut auxiliary_data = AuxiliaryData::new();
        let mut pubkey_native_scripts = NativeScripts::new();
        let mut oneof_native_scripts = NativeScripts::new();

        let spending_hash = spend.to_raw_key().hash();
        pubkey_native_scripts.add(&NativeScript::new_script_pubkey(&ScriptPubkey::new(&spending_hash)));
        oneof_native_scripts.add(&NativeScript::new_script_n_of_k(&ScriptNOfK::new(1, &pubkey_native_scripts)));
        auxiliary_data.set_native_scripts(&oneof_native_scripts);
        tx_builder.set_auxiliary_data(&auxiliary_data);


        let body = tx_builder.build().unwrap();

        assert_eq!(tx_builder.outputs.len(), 1);
        assert_eq!(
            tx_builder.get_explicit_input().unwrap().checked_add(&tx_builder.get_implicit_input().unwrap()).unwrap(),
            tx_builder.get_explicit_output().unwrap().checked_add(&Value::new(&tx_builder.get_fee_if_set().unwrap())).unwrap()
        );


        let  _final_tx = tx_builder.build().unwrap();
        let _deser_t = TransactionBody::from_bytes(_final_tx.to_bytes()).unwrap();

        assert_eq!(_deser_t.to_bytes(), _final_tx.to_bytes());
        assert_eq!(_deser_t.auxiliary_data_hash.unwrap(), utils::hash_auxiliary_data(&auxiliary_data));
    }

    #[test]
    fn build_tx_multisig_1on1_signed() {
        let mut tx_builder = create_tx_builder_with_fee(&create_linear_fee(10, 2));
        let spend = root_key_15()
            .derive(harden(1854))//multisig
            .derive(harden(1815))
            .derive(harden(0))
            .derive(0)
            .derive(0)
            .to_public();
        let stake = root_key_15()
            .derive(harden(1854))//multisig
            .derive(harden(1815))
            .derive(harden(0))
            .derive(2)
            .derive(0)
            .to_public();

        let spend_cred = StakeCredential::from_keyhash(&spend.to_raw_key().hash());
        let stake_cred = StakeCredential::from_keyhash(&stake.to_raw_key().hash());
        let addr_net_0 = BaseAddress::new(NetworkInfo::testnet().network_id(), &spend_cred, &stake_cred).to_address();
        tx_builder.add_key_input(
            &spend.to_raw_key().hash(),
            &TransactionInput::new(&genesis_id(), 0),
            &Value::new(&to_bignum(1_000_000))
        );
        tx_builder.add_output(&TransactionOutput::new(
            &addr_net_0,
            &Value::new(&to_bignum(999_000 ))
        )).unwrap();
        tx_builder.set_ttl(1000);
        tx_builder.set_fee(&to_bignum(1_000));

        let mut auxiliary_data = AuxiliaryData::new();
        let mut pubkey_native_scripts = NativeScripts::new();
        let mut oneof_native_scripts = NativeScripts::new();

        let spending_hash = spend.to_raw_key().hash();
        pubkey_native_scripts.add(&NativeScript::new_script_pubkey(&ScriptPubkey::new(&spending_hash)));
        oneof_native_scripts.add(&NativeScript::new_script_n_of_k(&ScriptNOfK::new(1, &pubkey_native_scripts)));
        auxiliary_data.set_native_scripts(&oneof_native_scripts);
        tx_builder.set_auxiliary_data(&auxiliary_data);


        let body = tx_builder.build().unwrap();

        assert_eq!(tx_builder.outputs.len(), 1);
        assert_eq!(
            tx_builder.get_explicit_input().unwrap().checked_add(&tx_builder.get_implicit_input().unwrap()).unwrap(),
            tx_builder.get_explicit_output().unwrap().checked_add(&Value::new(&tx_builder.get_fee_if_set().unwrap())).unwrap()
        );

        let mut witness_set = TransactionWitnessSet::new();
        let mut vkw = Vkeywitnesses::new();
        vkw.add(&make_vkey_witness(
            &hash_transaction(&body),
            &PrivateKey::from_normal_bytes(
                &hex::decode("c660e50315d76a53d80732efda7630cae8885dfb85c46378684b3c6103e1284a").unwrap()
            ).unwrap()
        ));
        witness_set.set_vkeys(&vkw);

        let _final_tx = build_full_tx(&body, &witness_set, None);
        let _deser_t = Transaction::from_bytes(_final_tx.to_bytes()).unwrap();
        assert_eq!(_deser_t.to_bytes(), _final_tx.to_bytes());
        assert_eq!(_deser_t.body().auxiliary_data_hash.unwrap(), utils::hash_auxiliary_data(&auxiliary_data));
    }
<<<<<<< HEAD

    fn create_json_metadatum_string() -> String {
        String::from("{ \"qwe\": 123 }")
    }

    fn create_json_metadatum() -> TransactionMetadatum {
        encode_json_str_to_metadatum(
            create_json_metadatum_string(),
            MetadataJsonSchema::NoConversions,
        ).unwrap()
    }

    fn create_aux_with_metadata(metadatum_key: &TransactionMetadatumLabel) -> AuxiliaryData {
        let mut metadata = GeneralTransactionMetadata::new();
        metadata.insert(metadatum_key, &create_json_metadatum());

        let mut aux = AuxiliaryData::new();
        aux.set_metadata(&metadata);

        let mut nats = NativeScripts::new();
        nats.add(
            &NativeScript::new_timelock_start(
                &TimelockStart::new(123),
            ),
        );
        aux.set_native_scripts(&nats);

        return aux;
    }

    fn assert_json_metadatum(dat: &TransactionMetadatum) {
        let map = dat.as_map().unwrap();
        assert_eq!(map.len(), 1);
        let key = TransactionMetadatum::new_text(String::from("qwe")).unwrap();
        let val = map.get(&key).unwrap();
        assert_eq!(val.as_int().unwrap(), Int::new_i32(123));
    }

    #[test]
    fn set_metadata_with_empty_auxiliary() {
        let mut tx_builder = create_default_tx_builder();

        let num = to_bignum(42);
        tx_builder.set_metadata(&create_aux_with_metadata(&num).metadata().unwrap());

        assert!(tx_builder.auxiliary_data.is_some());

        let aux = tx_builder.auxiliary_data.unwrap();
        assert!(aux.metadata().is_some());
        assert!(aux.native_scripts().is_none());
        assert!(aux.plutus_scripts().is_none());

        let met = aux.metadata().unwrap();

        assert_eq!(met.len(), 1);
        assert_json_metadatum(&met.get(&num).unwrap());
    }

    #[test]
    fn set_metadata_with_existing_auxiliary() {
        let mut tx_builder = create_default_tx_builder();

        let num1 = to_bignum(42);
        tx_builder.set_auxiliary_data(&create_aux_with_metadata(&num1));

        let num2 = to_bignum(84);
        tx_builder.set_metadata(&create_aux_with_metadata(&num2).metadata().unwrap());

        let aux = tx_builder.auxiliary_data.unwrap();
        assert!(aux.metadata().is_some());
        assert!(aux.native_scripts().is_some());
        assert!(aux.plutus_scripts().is_none());

        let met = aux.metadata().unwrap();
        assert_eq!(met.len(), 1);
        assert!(met.get(&num1).is_none());
        assert_json_metadatum(&met.get(&num2).unwrap());
    }

    #[test]
    fn add_metadatum_with_empty_auxiliary() {
        let mut tx_builder = create_default_tx_builder();

        let num = to_bignum(42);
        tx_builder.add_metadatum(&num, &create_json_metadatum());

        assert!(tx_builder.auxiliary_data.is_some());

        let aux = tx_builder.auxiliary_data.unwrap();
        assert!(aux.metadata().is_some());
        assert!(aux.native_scripts().is_none());
        assert!(aux.plutus_scripts().is_none());

        let met = aux.metadata().unwrap();

        assert_eq!(met.len(), 1);
        assert_json_metadatum(&met.get(&num).unwrap());
    }

    #[test]
    fn add_metadatum_with_existing_auxiliary() {
        let mut tx_builder = create_default_tx_builder();

        let num1 = to_bignum(42);
        tx_builder.set_auxiliary_data(&create_aux_with_metadata(&num1));

        let num2 = to_bignum(84);
        tx_builder.add_metadatum(&num2, &create_json_metadatum());

        let aux = tx_builder.auxiliary_data.unwrap();
        assert!(aux.metadata().is_some());
        assert!(aux.native_scripts().is_some());
        assert!(aux.plutus_scripts().is_none());

        let met = aux.metadata().unwrap();
        assert_eq!(met.len(), 2);
        assert_json_metadatum(&met.get(&num1).unwrap());
        assert_json_metadatum(&met.get(&num2).unwrap());
    }

    #[test]
    fn add_json_metadatum_with_empty_auxiliary() {
        let mut tx_builder = create_default_tx_builder();

        let num = to_bignum(42);
        tx_builder.add_json_metadatum(&num, create_json_metadatum_string()).unwrap();

        assert!(tx_builder.auxiliary_data.is_some());

        let aux = tx_builder.auxiliary_data.unwrap();
        assert!(aux.metadata().is_some());
        assert!(aux.native_scripts().is_none());
        assert!(aux.plutus_scripts().is_none());

        let met = aux.metadata().unwrap();

        assert_eq!(met.len(), 1);
        assert_json_metadatum(&met.get(&num).unwrap());
    }

    #[test]
    fn add_json_metadatum_with_existing_auxiliary() {
        let mut tx_builder = create_default_tx_builder();

        let num1 = to_bignum(42);
        tx_builder.set_auxiliary_data(&create_aux_with_metadata(&num1));

        let num2 = to_bignum(84);
        tx_builder.add_json_metadatum(&num2, create_json_metadatum_string()).unwrap();

        let aux = tx_builder.auxiliary_data.unwrap();
        assert!(aux.metadata().is_some());
        assert!(aux.native_scripts().is_some());
        assert!(aux.plutus_scripts().is_none());

        let met = aux.metadata().unwrap();
        assert_eq!(met.len(), 2);
        assert_json_metadatum(&met.get(&num1).unwrap());
        assert_json_metadatum(&met.get(&num2).unwrap());
    }

    fn create_asset_name() -> AssetName {
        AssetName::new(vec![0u8, 1, 2, 3]).unwrap()
    }

    fn create_mint_asset() -> MintAssets {
        MintAssets::new_from_entry(&create_asset_name(), Int::new_i32(1234))
    }

    fn create_assets() -> Assets {
        let mut assets = Assets::new();
        assets.insert(&create_asset_name(), &to_bignum(1234));
        return assets;
    }

    fn create_mint_with_one_asset(policy_id: &PolicyID) -> Mint {
        Mint::new_from_entry(policy_id, &create_mint_asset())
    }

    fn create_multiasset_one_asset(policy_id: &PolicyID) -> MultiAsset {
        let mut mint = MultiAsset::new();
        mint.insert(policy_id, &create_assets());
        return mint;
    }

    fn assert_mint_asset(mint: &Mint, policy_id: &PolicyID) {
        assert!(mint.get(&policy_id).is_some());
        let result_asset = mint.get(&policy_id).unwrap();
        assert_eq!(result_asset.len(), 1);
        assert_eq!(result_asset.get(&create_asset_name()).unwrap(), Int::new_i32(1234));
    }

    #[test]
    fn set_mint_asset_with_empty_mint() {
        let mut tx_builder = create_default_tx_builder();

        let policy_id = PolicyID::from([0u8; 28]);
        tx_builder.set_mint_asset(&policy_id, &create_mint_asset());

        assert!(tx_builder.mint.is_some());

        let mint = tx_builder.mint.unwrap();

        assert_eq!(mint.len(), 1);
        assert_mint_asset(&mint, &policy_id);
    }

    #[test]
    fn set_mint_asset_with_existing_mint() {
        let mut tx_builder = create_default_tx_builder();

        let policy_id1 = PolicyID::from([0u8; 28]);
        tx_builder.set_mint(&create_mint_with_one_asset(&policy_id1));

        let policy_id2 = PolicyID::from([1u8; 28]);
        tx_builder.set_mint_asset(&policy_id2, &create_mint_asset());

        assert!(tx_builder.mint.is_some());

        let mint = tx_builder.mint.unwrap();

        assert_eq!(mint.len(), 2);
        assert_mint_asset(&mint, &policy_id1);
        assert_mint_asset(&mint, &policy_id2);
    }

    #[test]
    fn add_mint_asset_with_empty_mint() {
        let mut tx_builder = create_default_tx_builder();

        let policy_id = PolicyID::from([0u8; 28]);
        tx_builder.add_mint_asset(&policy_id, &create_asset_name(), Int::new_i32(1234));

        assert!(tx_builder.mint.is_some());

        let mint = tx_builder.mint.unwrap();

        assert_eq!(mint.len(), 1);
        assert_mint_asset(&mint, &policy_id);
    }

    #[test]
    fn add_mint_asset_with_existing_mint() {
        let mut tx_builder = create_default_tx_builder();

        let policy_id1 = PolicyID::from([0u8; 28]);
        tx_builder.set_mint(&create_mint_with_one_asset(&policy_id1));

        let policy_id2 = PolicyID::from([1u8; 28]);
        tx_builder.add_mint_asset(&policy_id2, &create_asset_name(), Int::new_i32(1234));

        assert!(tx_builder.mint.is_some());

        let mint = tx_builder.mint.unwrap();

        assert_eq!(mint.len(), 2);
        assert_mint_asset(&mint, &policy_id1);
        assert_mint_asset(&mint, &policy_id2);
    }

    #[test]
    fn add_output_amount() {
        let mut tx_builder = create_default_tx_builder();

        let policy_id1 = PolicyID::from([0u8; 28]);
        let multiasset = create_multiasset_one_asset(&policy_id1);
        let mut value = Value::new(&to_bignum(42));
        value.set_multiasset(&multiasset);

        let address = byron_address();
        tx_builder.add_output_amount(&address, &value).unwrap();

        assert_eq!(tx_builder.outputs.len(), 1);
        let out = tx_builder.outputs.get(0);

        assert_eq!(out.address.to_bytes(), address.to_bytes());
        assert_eq!(out.amount, value);
    }

    #[test]
    fn add_output_coin() {
        let mut tx_builder = create_default_tx_builder();

        let address = byron_address();
        let coin = to_bignum(43);
        tx_builder.add_output_coin(&address, &coin).unwrap();

        assert_eq!(tx_builder.outputs.len(), 1);
        let out = tx_builder.outputs.get(0);

        assert_eq!(out.address.to_bytes(), address.to_bytes());
        assert_eq!(out.amount.coin, coin);
        assert!(out.amount.multiasset.is_none());
    }

    #[test]
    fn add_output_coin_and_multiasset() {
        let mut tx_builder = create_default_tx_builder();

        let policy_id1 = PolicyID::from([0u8; 28]);
        let multiasset = create_multiasset_one_asset(&policy_id1);

        let address = byron_address();
        let coin = to_bignum(42);

        tx_builder.add_output_coin_and_asset(&address, &coin, &multiasset).unwrap();

        assert_eq!(tx_builder.outputs.len(), 1);
        let out = tx_builder.outputs.get(0);

        assert_eq!(out.address.to_bytes(), address.to_bytes());
        assert_eq!(out.amount.coin, coin);
        assert_eq!(out.amount.multiasset.unwrap(), multiasset);
    }

    #[test]
    fn add_output_asset_and_min_required_coin() {
        let mut tx_builder = create_reallistic_tx_builder();

        let policy_id1 = PolicyID::from([0u8; 28]);
        let multiasset = create_multiasset_one_asset(&policy_id1);

        let address = byron_address();
        tx_builder.add_output_asset_and_min_required_coin(&address, &multiasset).unwrap();

        assert_eq!(tx_builder.outputs.len(), 1);
        let out = tx_builder.outputs.get(0);

        assert_eq!(out.address.to_bytes(), address.to_bytes());
        assert_eq!(out.amount.multiasset.unwrap(), multiasset);
        assert_eq!(out.amount.coin, to_bignum(1344798));
    }

    #[test]
    fn add_mint_asset_and_output() {
        let mut tx_builder = create_default_tx_builder();

        let policy_id1 = PolicyID::from([0u8; 28]);
        let name = create_asset_name();
        let amount = Int::new_i32(1234);

        let address = byron_address();
        let coin = to_bignum(42);

        tx_builder.add_mint_asset_and_output(
            &policy_id1,
            &name,
            amount.clone(),
            &address,
            &coin,
        ).unwrap();

        assert!(tx_builder.mint.is_some());

        let mint = tx_builder.mint.as_ref().unwrap();
        assert_eq!(mint.len(), 1);
        assert_mint_asset(mint, &policy_id1);

        assert_eq!(tx_builder.outputs.len(), 1);
        let out = tx_builder.outputs.get(0);

        assert_eq!(out.address.to_bytes(), address.to_bytes());
        assert_eq!(out.amount.coin, coin);

        let multiasset = out.amount.multiasset.unwrap();
        assert_eq!(
            multiasset,
            tx_builder.get_mint_value().unwrap().multiasset.unwrap(),
        );

        let asset = multiasset.get(&policy_id1).unwrap();
        assert_eq!(asset.len(), 1);
        assert_eq!(asset.get(&name).unwrap(), to_bignum(1234));
    }

    #[test]
    fn add_mint_asset_and_min_required_coin() {
        let mut tx_builder = create_reallistic_tx_builder();

        let policy_id1 = PolicyID::from([0u8; 28]);
        let name = create_asset_name();
        let amount = Int::new_i32(1234);

        let address = byron_address();

        tx_builder.add_mint_asset_and_output_min_required_coin(
            &policy_id1,
            &name,
            amount.clone(),
            &address,
        ).unwrap();

        assert!(tx_builder.mint.is_some());

        let mint = tx_builder.mint.as_ref().unwrap();
        assert_eq!(mint.len(), 1);
        assert_mint_asset(mint, &policy_id1);

        assert_eq!(tx_builder.outputs.len(), 1);
        let out = tx_builder.outputs.get(0);

        assert_eq!(out.address.to_bytes(), address.to_bytes());
        assert_eq!(out.amount.coin, to_bignum(1344798));

        let multiasset = out.amount.multiasset.unwrap();
        assert_eq!(
            multiasset,
            tx_builder.get_mint_value().unwrap().multiasset.unwrap(),
        );

        let asset = multiasset.get(&policy_id1).unwrap();
        assert_eq!(asset.len(), 1);
        assert_eq!(asset.get(&name).unwrap(), to_bignum(1234));
    }


    #[test]
    fn add_mint_includes_witnesses_into_fee_estimation() {
        let mut tx_builder = create_reallistic_tx_builder();

        let original_tx_fee = tx_builder.min_fee().unwrap();
        assert_eq!(original_tx_fee, to_bignum(156217));

        let policy_id1 = PolicyID::from([0u8; 28]);
        let policy_id2 = PolicyID::from([1u8; 28]);
        let policy_id3 = PolicyID::from([2u8; 28]);
        let name1 = AssetName::new(vec![0u8, 1, 2, 3]).unwrap();
        let name2 = AssetName::new(vec![1u8, 1, 2, 3]).unwrap();
        let name3 = AssetName::new(vec![2u8, 1, 2, 3]).unwrap();
        let name4 = AssetName::new(vec![3u8, 1, 2, 3]).unwrap();
        let amount = Int::new_i32(1234);

        let mut mint = Mint::new();
        mint.insert(
            &policy_id1,
            &MintAssets::new_from_entry(&name1, amount.clone()),
        );
        mint.insert(
            &policy_id2,
            &MintAssets::new_from_entry(&name2, amount.clone()),
        );
        // Third policy with two asset names
        let mut mass = MintAssets::new_from_entry(&name3, amount.clone());
        mass.insert(&name4, amount.clone());
        mint.insert(&policy_id3, &mass);

        let mint_len = mint.to_bytes().len();
        let fee_coefficient = tx_builder.fee_algo.coefficient();

        let raw_mint_fee = fee_coefficient
            .checked_mul(&to_bignum(mint_len as u64))
            .unwrap();

        assert_eq!(raw_mint_fee, to_bignum(5544));

        tx_builder.set_mint(&mint);

        let new_tx_fee = tx_builder.min_fee().unwrap();

        let fee_diff_from_adding_mint =
            new_tx_fee.checked_sub(&original_tx_fee)
            .unwrap();

        let witness_fee_increase =
            fee_diff_from_adding_mint.checked_sub(&raw_mint_fee)
            .unwrap();

        assert_eq!(witness_fee_increase, to_bignum(4356));

        let fee_increase_bytes = witness_fee_increase.0
            .checked_div(fee_coefficient.0)
            .unwrap();

        // Three policy IDs of 32 bytes each + 3 byte overhead
        assert_eq!(fee_increase_bytes, 99);
    }
}
=======
}
>>>>>>> 5328a281
<|MERGE_RESOLUTION|>--- conflicted
+++ resolved
@@ -2608,7 +2608,6 @@
         assert_eq!(_deser_t.to_bytes(), _final_tx.to_bytes());
         assert_eq!(_deser_t.body().auxiliary_data_hash.unwrap(), utils::hash_auxiliary_data(&auxiliary_data));
     }
-<<<<<<< HEAD
 
     fn create_json_metadatum_string() -> String {
         String::from("{ \"qwe\": 123 }")
@@ -3086,6 +3085,3 @@
         assert_eq!(fee_increase_bytes, 99);
     }
 }
-=======
-}
->>>>>>> 5328a281
