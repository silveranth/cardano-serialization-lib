--- conflicted
+++ resolved
@@ -1,9 +1,9 @@
+use cbor_event::{de::Deserializer, se::Serializer};
+use crate::impl_mockchain as chain;
 use crate::chain_crypto as crypto;
-use crate::impl_mockchain as chain;
+use chain::{key};
+use crypto::bech32::Bech32 as _;
 use bech32::ToBase32;
-use cbor_event::{de::Deserializer, se::Serializer};
-use chain::key;
-use crypto::bech32::Bech32 as _;
 use rand_os::OsRng;
 use std::io::{BufRead, Seek, Write};
 use std::str::FromStr;
@@ -12,13 +12,13 @@
 
 use super::*;
 
-pub(crate) fn blake2b224(data: &[u8]) -> [u8; 28] {
+pub (crate) fn blake2b224(data: &[u8]) -> [u8; 28] {
     let mut out = [0; 28];
     Blake2b::blake2b(&mut out, data, &[]);
     out
 }
 
-pub(crate) fn blake2b256(data: &[u8]) -> [u8; 32] {
+pub (crate) fn blake2b256(data: &[u8]) -> [u8; 32] {
     let mut out = [0; 32];
     Blake2b::blake2b(&mut out, data, &[]);
     out
@@ -218,6 +218,7 @@
         }
     }
 }
+
 
 #[wasm_bindgen]
 pub struct PrivateKey(key::EitherEd25519SecretKey);
@@ -419,19 +420,14 @@
 }
 
 impl cbor_event::se::Serialize for Vkey {
-    fn serialize<'se, W: Write>(
-        &self,
-        serializer: &'se mut Serializer<W>,
-    ) -> cbor_event::Result<&'se mut Serializer<W>> {
+    fn serialize<'se, W: Write>(&self, serializer: &'se mut Serializer<W>) -> cbor_event::Result<&'se mut Serializer<W>> {
         serializer.write_bytes(&self.0.as_bytes())
     }
 }
 
 impl Deserialize for Vkey {
     fn deserialize<R: BufRead + Seek>(raw: &mut Deserializer<R>) -> Result<Self, DeserializeError> {
-        Ok(Self(PublicKey(crypto::PublicKey::from_binary(
-            raw.bytes()?.as_ref(),
-        )?)))
+        Ok(Self(PublicKey(crypto::PublicKey::from_binary(raw.bytes()?.as_ref())?)))
     }
 }
 
@@ -459,10 +455,7 @@
 }
 
 impl cbor_event::se::Serialize for Vkeys {
-    fn serialize<'se, W: Write>(
-        &self,
-        serializer: &'se mut Serializer<W>,
-    ) -> cbor_event::Result<&'se mut Serializer<W>> {
+    fn serialize<'se, W: Write>(&self, serializer: &'se mut Serializer<W>) -> cbor_event::Result<&'se mut Serializer<W>> {
         serializer.write_array(cbor_event::Len::Len(self.0.len() as u64))?;
         for element in &self.0 {
             element.serialize(serializer)?;
@@ -476,10 +469,7 @@
         let mut arr = Vec::new();
         (|| -> Result<_, DeserializeError> {
             let len = raw.array()?;
-            while match len {
-                cbor_event::Len::Len(n) => arr.len() < n as usize,
-                cbor_event::Len::Indefinite => true,
-            } {
+            while match len { cbor_event::Len::Len(n) => arr.len() < n as usize, cbor_event::Len::Indefinite => true, } {
                 if raw.cbor_type()? == CBORType::Special {
                     assert_eq!(raw.special()?, CBORSpecial::Break);
                     break;
@@ -487,8 +477,7 @@
                 arr.push(Vkey::deserialize(raw)?);
             }
             Ok(())
-        })()
-        .map_err(|e| e.annotate("Vkeys"))?;
+        })().map_err(|e| e.annotate("Vkeys"))?;
         Ok(Self(arr))
     }
 }
@@ -509,7 +498,7 @@
     pub fn new(vkey: &Vkey, signature: &Ed25519Signature) -> Self {
         Self {
             vkey: vkey.clone(),
-            signature: signature.clone(),
+            signature: signature.clone()
         }
     }
 
@@ -523,10 +512,7 @@
 }
 
 impl cbor_event::se::Serialize for Vkeywitness {
-    fn serialize<'se, W: Write>(
-        &self,
-        serializer: &'se mut Serializer<W>,
-    ) -> cbor_event::Result<&'se mut Serializer<W>> {
+    fn serialize<'se, W: Write>(&self, serializer: &'se mut Serializer<W>) -> cbor_event::Result<&'se mut Serializer<W>> {
         serializer.write_array(cbor_event::Len::Len(2))?;
         self.vkey.serialize(serializer)?;
         self.signature.serialize(serializer)
@@ -537,34 +523,25 @@
     fn deserialize<R: BufRead + Seek>(raw: &mut Deserializer<R>) -> Result<Self, DeserializeError> {
         (|| -> Result<_, DeserializeError> {
             let len = raw.array()?;
-            let vkey = (|| -> Result<_, DeserializeError> { Ok(Vkey::deserialize(raw)?) })()
-                .map_err(|e| e.annotate("vkey"))?;
-            let signature =
-                (|| -> Result<_, DeserializeError> { Ok(Ed25519Signature::deserialize(raw)?) })()
-                    .map_err(|e| e.annotate("signature"))?;
+            let vkey = (|| -> Result<_, DeserializeError> {
+                Ok(Vkey::deserialize(raw)?)
+            })().map_err(|e| e.annotate("vkey"))?;
+            let signature = (|| -> Result<_, DeserializeError> {
+                Ok(Ed25519Signature::deserialize(raw)?)
+            })().map_err(|e| e.annotate("signature"))?;
             let ret = Ok(Vkeywitness::new(&vkey, &signature));
             match len {
                 cbor_event::Len::Len(n) => match n {
                     2 => (),
-                    _ => {
-                        return Err(DeserializeFailure::CBOR(cbor_event::Error::WrongLen(
-                            2, len, "",
-                        ))
-                        .into())
-                    }
+                    _ => return Err(DeserializeFailure::CBOR(cbor_event::Error::WrongLen(2, len, "")).into()),
                 },
                 cbor_event::Len::Indefinite => match raw.special()? {
-                    cbor_event::Special::Break =>
-                    /* it's ok */
-                    {
-                        ()
-                    }
+                    cbor_event::Special::Break => /* it's ok */(),
                     _ => return Err(DeserializeFailure::EndingBreakMissing.into()),
                 },
             }
             ret
-        })()
-        .map_err(|e| e.annotate("Vkeywitness"))
+        })().map_err(|e| e.annotate("Vkeywitness"))
     }
 }
 
@@ -592,10 +569,7 @@
 }
 
 impl cbor_event::se::Serialize for Vkeywitnesses {
-    fn serialize<'se, W: Write>(
-        &self,
-        serializer: &'se mut Serializer<W>,
-    ) -> cbor_event::Result<&'se mut Serializer<W>> {
+    fn serialize<'se, W: Write>(&self, serializer: &'se mut Serializer<W>) -> cbor_event::Result<&'se mut Serializer<W>> {
         serializer.write_array(cbor_event::Len::Len(self.0.len() as u64))?;
         for element in &self.0 {
             element.serialize(serializer)?;
@@ -609,10 +583,7 @@
         let mut arr = Vec::new();
         (|| -> Result<_, DeserializeError> {
             let len = raw.array()?;
-            while match len {
-                cbor_event::Len::Len(n) => arr.len() < n as usize,
-                cbor_event::Len::Indefinite => true,
-            } {
+            while match len { cbor_event::Len::Len(n) => arr.len() < n as usize, cbor_event::Len::Indefinite => true, } {
                 if raw.cbor_type()? == cbor_event::Type::Special {
                     assert_eq!(raw.special()?, cbor_event::Special::Break);
                     break;
@@ -620,8 +591,7 @@
                 arr.push(Vkeywitness::deserialize(raw)?);
             }
             Ok(())
-        })()
-        .map_err(|e| e.annotate("Vkeywitnesses"))?;
+        })().map_err(|e| e.annotate("Vkeywitnesses"))?;
         Ok(Self(arr))
     }
 }
@@ -657,12 +627,7 @@
         self.attributes.clone()
     }
 
-    pub fn new(
-        vkey: &Vkey,
-        signature: &Ed25519Signature,
-        chain_code: Vec<u8>,
-        attributes: Vec<u8>,
-    ) -> Self {
+    pub fn new(vkey: &Vkey, signature: &Ed25519Signature, chain_code: Vec<u8>, attributes: Vec<u8>) -> Self {
         Self {
             vkey: vkey.clone(),
             signature: signature.clone(),
@@ -673,10 +638,7 @@
 }
 
 impl cbor_event::se::Serialize for BootstrapWitness {
-    fn serialize<'se, W: Write>(
-        &self,
-        serializer: &'se mut Serializer<W>,
-    ) -> cbor_event::Result<&'se mut Serializer<W>> {
+    fn serialize<'se, W: Write>(&self, serializer: &'se mut Serializer<W>) -> cbor_event::Result<&'se mut Serializer<W>> {
         serializer.write_array(cbor_event::Len::Len(4))?;
         self.vkey.serialize(serializer)?;
         self.signature.serialize(serializer)?;
@@ -692,40 +654,31 @@
             let len = raw.array()?;
             let ret = Self::deserialize_as_embedded_group(raw, len);
             match len {
-                cbor_event::Len::Len(_) =>
-                /* TODO: check finite len somewhere */
-                {
-                    ()
-                }
+                cbor_event::Len::Len(_) => /* TODO: check finite len somewhere */(),
                 cbor_event::Len::Indefinite => match raw.special()? {
-                    CBORSpecial::Break =>
-                    /* it's ok */
-                    {
-                        ()
-                    }
+                    CBORSpecial::Break => /* it's ok */(),
                     _ => return Err(DeserializeFailure::EndingBreakMissing.into()),
                 },
             }
             ret
-        })()
-        .map_err(|e| e.annotate("BootstrapWitness"))
+        })().map_err(|e| e.annotate("BootstrapWitness"))
     }
 }
 
 impl DeserializeEmbeddedGroup for BootstrapWitness {
-    fn deserialize_as_embedded_group<R: BufRead + Seek>(
-        raw: &mut Deserializer<R>,
-        _: cbor_event::Len,
-    ) -> Result<Self, DeserializeError> {
-        let vkey = (|| -> Result<_, DeserializeError> { Ok(Vkey::deserialize(raw)?) })()
-            .map_err(|e| e.annotate("vkey"))?;
-        let signature =
-            (|| -> Result<_, DeserializeError> { Ok(Ed25519Signature::deserialize(raw)?) })()
-                .map_err(|e| e.annotate("signature"))?;
-        let chain_code = (|| -> Result<_, DeserializeError> { Ok(raw.bytes()?) })()
-            .map_err(|e| e.annotate("chain_code"))?;
-        let attributes = (|| -> Result<_, DeserializeError> { Ok(raw.bytes()?) })()
-            .map_err(|e| e.annotate("attributes"))?;
+    fn deserialize_as_embedded_group<R: BufRead + Seek>(raw: &mut Deserializer<R>, _: cbor_event::Len) -> Result<Self, DeserializeError> {
+        let vkey = (|| -> Result<_, DeserializeError> {
+            Ok(Vkey::deserialize(raw)?)
+        })().map_err(|e| e.annotate("vkey"))?;
+        let signature = (|| -> Result<_, DeserializeError> {
+            Ok(Ed25519Signature::deserialize(raw)?)
+        })().map_err(|e| e.annotate("signature"))?;
+        let chain_code = (|| -> Result<_, DeserializeError> {
+            Ok(raw.bytes()?)
+        })().map_err(|e| e.annotate("chain_code"))?;
+        let attributes = (|| -> Result<_, DeserializeError> {
+            Ok(raw.bytes()?)
+        })().map_err(|e| e.annotate("attributes"))?;
         Ok(BootstrapWitness {
             vkey,
             signature,
@@ -735,6 +688,7 @@
     }
 }
 
+
 #[wasm_bindgen]
 #[derive(Clone, Debug, Eq, PartialEq, serde::Serialize, serde::Deserialize, JsonSchema)]
 pub struct BootstrapWitnesses(Vec<BootstrapWitness>);
@@ -759,10 +713,7 @@
 }
 
 impl cbor_event::se::Serialize for BootstrapWitnesses {
-    fn serialize<'se, W: Write>(
-        &self,
-        serializer: &'se mut Serializer<W>,
-    ) -> cbor_event::Result<&'se mut Serializer<W>> {
+    fn serialize<'se, W: Write>(&self, serializer: &'se mut Serializer<W>) -> cbor_event::Result<&'se mut Serializer<W>> {
         serializer.write_array(cbor_event::Len::Len(self.0.len() as u64))?;
         for element in &self.0 {
             element.serialize(serializer)?;
@@ -776,10 +727,7 @@
         let mut arr = Vec::new();
         (|| -> Result<_, DeserializeError> {
             let len = raw.array()?;
-            while match len {
-                cbor_event::Len::Len(n) => arr.len() < n as usize,
-                cbor_event::Len::Indefinite => true,
-            } {
+            while match len { cbor_event::Len::Len(n) => arr.len() < n as usize, cbor_event::Len::Indefinite => true, } {
                 if raw.cbor_type()? == cbor_event::Type::Special {
                     assert_eq!(raw.special()?, cbor_event::Special::Break);
                     break;
@@ -787,8 +735,7 @@
                 arr.push(BootstrapWitness::deserialize(raw)?);
             }
             Ok(())
-        })()
-        .map_err(|e| e.annotate("BootstrapWitnesses"))?;
+        })().map_err(|e| e.annotate("BootstrapWitnesses"))?;
         Ok(Self(arr))
     }
 }
@@ -851,25 +798,18 @@
 
         from_bytes!($name, bytes, {
             crypto::Signature::from_binary(bytes.as_ref())
-                .map_err(|e| {
-                    DeserializeError::new(stringify!($name), DeserializeFailure::SignatureError(e))
-                })
+                .map_err(|e| DeserializeError::new(stringify!($name), DeserializeFailure::SignatureError(e)))
                 .map($name)
         });
 
         impl cbor_event::se::Serialize for $name {
-            fn serialize<'se, W: std::io::Write>(
-                &self,
-                serializer: &'se mut Serializer<W>,
-            ) -> cbor_event::Result<&'se mut Serializer<W>> {
+            fn serialize<'se, W: std::io::Write>(&self, serializer: &'se mut Serializer<W>) -> cbor_event::Result<&'se mut Serializer<W>> {
                 serializer.write_bytes(self.0.as_ref())
             }
         }
 
         impl Deserialize for $name {
-            fn deserialize<R: std::io::BufRead>(
-                raw: &mut Deserializer<R>,
-            ) -> Result<Self, DeserializeError> {
+            fn deserialize<R: std::io::BufRead>(raw: &mut Deserializer<R>) -> Result<Self, DeserializeError> {
                 Ok(Self(crypto::Signature::from_binary(raw.bytes()?.as_ref())?))
             }
         }
@@ -902,7 +842,7 @@
     ($name:ident, $byte_count:expr) => {
         #[wasm_bindgen]
         #[derive(Debug, Clone, Eq, Hash, Ord, PartialEq, PartialOrd)]
-        pub struct $name(pub(crate) [u8; $byte_count]);
+        pub struct $name(pub (crate) [u8; $byte_count]);
 
         // hash types are the only types in this library to not expect the entire CBOR structure.
         // There is no CBOR binary tag here just the raw hash bytes.
@@ -929,36 +869,15 @@
                 bech32::encode(&prefix, self.to_bytes().to_base32())
                     .map_err(|e| JsError::from_str(&format! {"{:?}", e}))
             }
-
+        
             pub fn from_bech32(bech_str: &str) -> Result<$name, JsError> {
-                let (_hrp, u5data) =
-                    bech32::decode(bech_str).map_err(|e| JsError::from_str(&e.to_string()))?;
+                let (_hrp, u5data) = bech32::decode(bech_str).map_err(|e| JsError::from_str(&e.to_string()))?;
                 let data: Vec<u8> = bech32::FromBase32::from_base32(&u5data).unwrap();
                 Ok(Self::from_bytes(data)?)
             }
 
-<<<<<<< HEAD
-        // hash types are the only types in this library to not expect the entire CBOR structure.
-        // There is no CBOR binary tag here just the raw hash bytes.
-        from_bytes!($name, bytes, {
-            use std::convert::TryInto;
-            match bytes.len() {
-                $byte_count => Ok($name(bytes[..$byte_count].try_into().unwrap())),
-                other_len => {
-                    let cbor_error = cbor_event::Error::WrongLen(
-                        $byte_count,
-                        cbor_event::Len::Len(other_len as u64),
-                        "hash length",
-                    );
-                    Err(DeserializeError::new(
-                        stringify!($name),
-                        DeserializeFailure::CBOR(cbor_error),
-                    ))
-                }
-=======
             pub fn to_hex(&self) -> String {
                 hex::encode(&self.0)
->>>>>>> ee29de47
             }
 
             pub fn from_hex(hex: &str) -> Result<$name, JsError> {
@@ -980,37 +899,23 @@
         }
 
         impl cbor_event::se::Serialize for $name {
-            fn serialize<'se, W: std::io::Write>(
-                &self,
-                serializer: &'se mut Serializer<W>,
-            ) -> cbor_event::Result<&'se mut Serializer<W>> {
+            fn serialize<'se, W: std::io::Write>(&self, serializer: &'se mut Serializer<W>) -> cbor_event::Result<&'se mut Serializer<W>> {
                 serializer.write_bytes(self.0)
             }
         }
 
         impl Deserialize for $name {
-            fn deserialize<R: std::io::BufRead>(
-                raw: &mut Deserializer<R>,
-            ) -> Result<Self, DeserializeError> {
+            fn deserialize<R: std::io::BufRead>(raw: &mut Deserializer<R>) -> Result<Self, DeserializeError> {
                 use std::convert::TryInto;
                 (|| -> Result<Self, DeserializeError> {
                     let bytes = raw.bytes()?;
                     if bytes.len() != $byte_count {
-                        return Err(DeserializeFailure::CBOR(cbor_event::Error::WrongLen(
-                            $byte_count,
-                            cbor_event::Len::Len(bytes.len() as u64),
-                            "hash length",
-                        ))
-                        .into());
+                        return Err(DeserializeFailure::CBOR(cbor_event::Error::WrongLen($byte_count, cbor_event::Len::Len(bytes.len() as u64), "hash length")).into());
                     }
                     Ok($name(bytes[..$byte_count].try_into().unwrap()))
-                })()
-                .map_err(|e| e.annotate(stringify!($name)))
-            }
-        }
-<<<<<<< HEAD
-    };
-=======
+                })().map_err(|e| e.annotate(stringify!($name)))
+            }
+        }
 
         impl serde::Serialize for $name {
             fn serialize<S>(&self, serializer: S) -> Result<S::Ok, S::Error>
@@ -1033,11 +938,11 @@
             fn is_referenceable() -> bool { String::is_referenceable() }
         }
     }
->>>>>>> ee29de47
-}
-
-#[wasm_bindgen]
-pub struct LegacyDaedalusPrivateKey(pub(crate) crypto::SecretKey<crypto::LegacyDaedalus>);
+}
+
+
+#[wasm_bindgen]
+pub struct LegacyDaedalusPrivateKey(pub (crate) crypto::SecretKey<crypto::LegacyDaedalus>);
 
 #[wasm_bindgen]
 impl LegacyDaedalusPrivateKey {
@@ -1079,7 +984,7 @@
 // don't have proper crypto implementations for it.
 #[wasm_bindgen]
 #[derive(Debug, Clone, Eq, Hash, Ord, PartialEq, PartialOrd)]
-pub struct KESSignature(pub(crate) Vec<u8>);
+pub struct KESSignature(pub (crate) Vec<u8>);
 
 #[wasm_bindgen]
 impl KESSignature {
@@ -1097,49 +1002,27 @@
     match bytes.len() {
         Self::BYTE_COUNT => Ok(KESSignature(bytes)),
         other_len => {
-            let cbor_error = cbor_event::Error::WrongLen(
-                Self::BYTE_COUNT as u64,
-                cbor_event::Len::Len(other_len as u64),
-                "hash length",
-            );
-            Err(DeserializeError::new(
-                "KESSignature",
-                DeserializeFailure::CBOR(cbor_error),
-            ))
-        }
+            let cbor_error = cbor_event::Error::WrongLen(Self::BYTE_COUNT as u64, cbor_event::Len::Len(other_len as u64), "hash length");
+            Err(DeserializeError::new("KESSignature", DeserializeFailure::CBOR(cbor_error)))
+        },
     }
 });
 
 impl cbor_event::se::Serialize for KESSignature {
-    fn serialize<'se, W: std::io::Write>(
-        &self,
-        serializer: &'se mut Serializer<W>,
-    ) -> cbor_event::Result<&'se mut Serializer<W>> {
+    fn serialize<'se, W: std::io::Write>(&self, serializer: &'se mut Serializer<W>) -> cbor_event::Result<&'se mut Serializer<W>> {
         serializer.write_bytes(&self.0)
     }
 }
 
 impl Deserialize for KESSignature {
-    fn deserialize<R: std::io::BufRead>(
-        raw: &mut Deserializer<R>,
-    ) -> Result<Self, DeserializeError> {
+    fn deserialize<R: std::io::BufRead>(raw: &mut Deserializer<R>) -> Result<Self, DeserializeError> {
         (|| -> Result<Self, DeserializeError> {
             let bytes = raw.bytes()?;
             if bytes.len() != Self::BYTE_COUNT {
-                return Err(DeserializeFailure::CBOR(cbor_event::Error::WrongLen(
-                    Self::BYTE_COUNT as u64,
-                    cbor_event::Len::Len(bytes.len() as u64),
-                    "hash length",
-                ))
-                .into());
+                return Err(DeserializeFailure::CBOR(cbor_event::Error::WrongLen(Self::BYTE_COUNT as u64, cbor_event::Len::Len(bytes.len() as u64), "hash length")).into());
             }
             Ok(KESSignature(bytes))
-<<<<<<< HEAD
-        })()
-        .map_err(|e| e.annotate(stringify!($name)))
-=======
         })().map_err(|e| e.annotate("KESSignature"))
->>>>>>> ee29de47
     }
 }
 
@@ -1186,7 +1069,9 @@
 #[wasm_bindgen]
 impl Nonce {
     pub fn new_identity() -> Nonce {
-        Self { hash: None }
+        Self {
+            hash: None,
+        }
     }
 
     pub fn new_from_hash(hash: Vec<u8>) -> Result<Nonce, JsError> {
@@ -1201,32 +1086,28 @@
 
     pub fn get_hash(&self) -> Option<Vec<u8>> {
         Some(self.hash?.to_vec())
+
     }
 }
 
 impl cbor_event::se::Serialize for Nonce {
-    fn serialize<'se, W: std::io::Write>(
-        &self,
-        serializer: &'se mut Serializer<W>,
-    ) -> cbor_event::Result<&'se mut Serializer<W>> {
+    fn serialize<'se, W: std::io::Write>(&self, serializer: &'se mut Serializer<W>) -> cbor_event::Result<&'se mut Serializer<W>> {
         match &self.hash {
             Some(hash) => {
                 serializer.write_array(cbor_event::Len::Len(2))?;
                 serializer.write_unsigned_integer(1)?;
                 serializer.write_bytes(hash)
-            }
+            },
             None => {
                 serializer.write_array(cbor_event::Len::Len(1))?;
                 serializer.write_unsigned_integer(0)
-            }
+            },
         }
     }
 }
 
 impl Deserialize for Nonce {
-    fn deserialize<R: std::io::BufRead>(
-        raw: &mut Deserializer<R>,
-    ) -> Result<Self, DeserializeError> {
+    fn deserialize<R: std::io::BufRead>(raw: &mut Deserializer<R>) -> Result<Self, DeserializeError> {
         (|| -> Result<Self, DeserializeError> {
             let len = raw.array()?;
             let hash = match raw.unsigned_integer()? {
@@ -1234,15 +1115,10 @@
                 1 => {
                     let bytes = raw.bytes()?;
                     if bytes.len() != Self::HASH_LEN {
-                        return Err(DeserializeFailure::CBOR(cbor_event::Error::WrongLen(
-                            Self::HASH_LEN as u64,
-                            cbor_event::Len::Len(bytes.len() as u64),
-                            "hash length",
-                        ))
-                        .into());
+                        return Err(DeserializeFailure::CBOR(cbor_event::Error::WrongLen(Self::HASH_LEN as u64, cbor_event::Len::Len(bytes.len() as u64), "hash length")).into());
                     }
                     Some(bytes[..Self::HASH_LEN].try_into().unwrap())
-                }
+                },
                 _ => return Err(DeserializeFailure::NoVariantMatched.into()),
             };
             match len {
@@ -1255,19 +1131,16 @@
                     if !correct_len {
                         return Err(DeserializeFailure::NoVariantMatched.into());
                     }
-                }
+                },
                 cbor_event::Len::Indefinite => match raw.special()? {
-                    CBORSpecial::Break =>
-                    /* it's ok */
-                    {
-                        ()
-                    }
+                    CBORSpecial::Break => /* it's ok */(),
                     _ => return Err(DeserializeFailure::EndingBreakMissing.into()),
                 },
             };
-            Ok(Self { hash })
-        })()
-        .map_err(|e| e.annotate(stringify!($name)))
+            Ok(Self {
+                hash,
+            })
+        })().map_err(|e| e.annotate(stringify!($name)))
     }
 }
 
@@ -1298,11 +1171,7 @@
 
     pub fn new(output: Vec<u8>, proof: Vec<u8>) -> Result<VRFCert, JsError> {
         if proof.len() != Self::PROOF_LEN {
-            return Err(JsError::from_str(&format!(
-                "proof len must be {} - found {}",
-                Self::PROOF_LEN,
-                proof.len()
-            )));
+            return Err(JsError::from_str(&format!("proof len must be {} - found {}", Self::PROOF_LEN, proof.len())));
         }
         Ok(Self {
             output: output,
@@ -1312,10 +1181,7 @@
 }
 
 impl cbor_event::se::Serialize for VRFCert {
-    fn serialize<'se, W: Write>(
-        &self,
-        serializer: &'se mut Serializer<W>,
-    ) -> cbor_event::Result<&'se mut Serializer<W>> {
+    fn serialize<'se, W: Write>(&self, serializer: &'se mut Serializer<W>) -> cbor_event::Result<&'se mut Serializer<W>> {
         serializer.write_array(cbor_event::Len::Len(2))?;
         serializer.write_bytes(&self.output)?;
         serializer.write_bytes(&self.proof)?;
@@ -1327,36 +1193,27 @@
     fn deserialize<R: BufRead + Seek>(raw: &mut Deserializer<R>) -> Result<Self, DeserializeError> {
         (|| -> Result<_, DeserializeError> {
             let len = raw.array()?;
-            let output = (|| -> Result<_, DeserializeError> { Ok(raw.bytes()?) })()
-                .map_err(|e| e.annotate("output"))?;
-            let proof = (|| -> Result<_, DeserializeError> { Ok(raw.bytes()?) })()
-                .map_err(|e| e.annotate("proof"))?;
+            let output = (|| -> Result<_, DeserializeError> {
+                Ok(raw.bytes()?)
+            })().map_err(|e| e.annotate("output"))?;
+            let proof = (|| -> Result<_, DeserializeError> {
+                Ok(raw.bytes()?)
+            })().map_err(|e| e.annotate("proof"))?;
             if proof.len() != Self::PROOF_LEN {
-                return Err(DeserializeFailure::CBOR(cbor_event::Error::WrongLen(
-                    Self::PROOF_LEN as u64,
-                    cbor_event::Len::Len(proof.len() as u64),
-                    "proof length",
-                ))
-                .into());
+                return Err(DeserializeFailure::CBOR(cbor_event::Error::WrongLen(Self::PROOF_LEN as u64, cbor_event::Len::Len(proof.len() as u64), "proof length")).into());
             }
             match len {
-                cbor_event::Len::Len(_) =>
-                /* TODO: check finite len somewhere */
-                {
-                    ()
-                }
+                cbor_event::Len::Len(_) => /* TODO: check finite len somewhere */(),
                 cbor_event::Len::Indefinite => match raw.special()? {
-                    CBORSpecial::Break =>
-                    /* it's ok */
-                    {
-                        ()
-                    }
+                    CBORSpecial::Break => /* it's ok */(),
                     _ => return Err(DeserializeFailure::EndingBreakMissing.into()),
                 },
             }
-            Ok(VRFCert { output, proof })
-        })()
-        .map_err(|e| e.annotate("VRFCert"))
+            Ok(VRFCert {
+                output,
+                proof,
+            })
+        })().map_err(|e| e.annotate("VRFCert"))
     }
 }
 
@@ -1367,34 +1224,21 @@
     #[test]
     fn nonce_identity() {
         let orig = Nonce::new_identity();
-        let deser = Nonce::deserialize(&mut Deserializer::from(std::io::Cursor::new(
-            orig.to_bytes(),
-        )))
-        .unwrap();
+        let deser = Nonce::deserialize(&mut Deserializer::from(std::io::Cursor::new(orig.to_bytes()))).unwrap();
         assert_eq!(orig.to_bytes(), deser.to_bytes());
     }
 
     #[test]
     fn nonce_hash() {
-        let orig = Nonce::new_from_hash(vec![
-            0, 1, 2, 3, 4, 5, 6, 7, 8, 9, 10, 11, 12, 13, 14, 15, 16, 17, 18, 19, 20, 21, 22, 23,
-            24, 25, 26, 27, 28, 29, 30, 31,
-        ])
-        .unwrap();
-        let deser = Nonce::deserialize(&mut Deserializer::from(std::io::Cursor::new(
-            orig.to_bytes(),
-        )))
-        .unwrap();
+        let orig = Nonce::new_from_hash(vec![0, 1, 2, 3, 4, 5, 6, 7, 8, 9, 10, 11, 12, 13, 14, 15, 16, 17, 18, 19, 20, 21, 22, 23, 24, 25, 26, 27, 28, 29, 30, 31]).unwrap();
+        let deser = Nonce::deserialize(&mut Deserializer::from(std::io::Cursor::new(orig.to_bytes()))).unwrap();
         assert_eq!(orig.to_bytes(), deser.to_bytes());
     }
 
     #[test]
     fn xprv_128_test() {
         // art forum devote street sure rather head chuckle guard poverty release quote oak craft enemy
-        let entropy = [
-            0x0c, 0xcb, 0x74, 0xf3, 0x6b, 0x7d, 0xa1, 0x64, 0x9a, 0x81, 0x44, 0x67, 0x55, 0x22,
-            0xd4, 0xd8, 0x09, 0x7c, 0x64, 0x12,
-        ];
+        let entropy = [0x0c, 0xcb, 0x74, 0xf3, 0x6b, 0x7d, 0xa1, 0x64, 0x9a, 0x81, 0x44, 0x67, 0x55, 0x22, 0xd4, 0xd8, 0x09, 0x7c, 0x64, 0x12];
         let root_key = Bip32PrivateKey::from_bip39_entropy(&entropy, &[]);
 
         assert_eq!(hex::encode(&root_key.as_bytes()), "b8f2bece9bdfe2b0282f5bad705562ac996efb6af96b648f4445ec44f47ad95c10e3d72f26ed075422a36ed8585c745a0e1150bcceba2357d058636991f38a3791e248de509c070d812ab2fda57860ac876bc489192c1ef4ce253c197ee219a4");
@@ -1410,23 +1254,14 @@
     #[test]
     fn chaincode_gen() {
         // art forum devote street sure rather head chuckle guard poverty release quote oak craft enemy
-        let entropy = [
-            0x0c, 0xcb, 0x74, 0xf3, 0x6b, 0x7d, 0xa1, 0x64, 0x9a, 0x81, 0x44, 0x67, 0x55, 0x22,
-            0xd4, 0xd8, 0x09, 0x7c, 0x64, 0x12,
-        ];
+        let entropy = [0x0c, 0xcb, 0x74, 0xf3, 0x6b, 0x7d, 0xa1, 0x64, 0x9a, 0x81, 0x44, 0x67, 0x55, 0x22, 0xd4, 0xd8, 0x09, 0x7c, 0x64, 0x12];
         let root_key = Bip32PrivateKey::from_bip39_entropy(&entropy, &[]);
 
         let prv_chaincode = root_key.chaincode();
-        assert_eq!(
-            hex::encode(&prv_chaincode),
-            "91e248de509c070d812ab2fda57860ac876bc489192c1ef4ce253c197ee219a4"
-        );
+        assert_eq!(hex::encode(&prv_chaincode), "91e248de509c070d812ab2fda57860ac876bc489192c1ef4ce253c197ee219a4");
 
         let pub_chaincode = root_key.to_public().chaincode();
-        assert_eq!(
-            hex::encode(&pub_chaincode),
-            "91e248de509c070d812ab2fda57860ac876bc489192c1ef4ce253c197ee219a4"
-        );
+        assert_eq!(hex::encode(&pub_chaincode), "91e248de509c070d812ab2fda57860ac876bc489192c1ef4ce253c197ee219a4");
     }
 
     #[test]
@@ -1439,9 +1274,7 @@
             pk.as_bytes(),
         );
         assert_eq!(
-            PrivateKey::from_bech32(&pk_ext.to_bech32())
-                .unwrap()
-                .as_bytes(),
+            PrivateKey::from_bech32(&pk_ext.to_bech32()).unwrap().as_bytes(),
             pk_ext.as_bytes(),
         );
 
